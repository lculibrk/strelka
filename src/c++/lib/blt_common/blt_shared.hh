// -*- mode: c++; indent-tabs-mode: nil; -*-
//
// Starka
// Copyright (c) 2009-2014 Illumina, Inc.
//
// This software is provided under the terms and conditions of the
// Illumina Open Source Software License 1.
//
// You should have received a copy of the Illumina Open Source
// Software License 1 along with this program. If not, see
// <https://github.com/sequencing/licenses/>
//

///
/// \author Chris Saunders
///

#pragma once

#include "blt_util/blt_types.hh"
#include "blt_util/pos_range.hh"
#include "blt_util/seq_util.hh"

#include <memory>
#include <vector>

extern const char STDIN_FILENAME[];

extern const unsigned MAX_FLANK_SIZE;


namespace LOG_LEVEL
{
enum index_t
{
    DEFAULT = 0, // 0 = errors and low-frequency warnings
    ALLWARN = 1  // all other warnings
};
}



struct blt_options
{
    blt_options() {}
    virtual ~blt_options() {}

    bool
    is_ref_set() const
    {
        return (is_samtools_ref_set);
    }

    bool
    is_nonref_test() const
    {
        return (! nonref_test_filename.empty());
    }

    bool
    is_nonref_sites() const
    {
        return (! nonref_sites_filename.empty());
    }

    bool
    is_compute_germline_VQSRmetrics() const
    {
        return (is_report_germline_VQSRmetrics || (! calibration_model.empty()));
    }

    virtual
    bool
    is_bsnp_diploid() const
    {
        return false;
    }

    bool
    is_dependent_eprob() const
    {
        return ((is_bsnp_diploid() || is_bsnp_monoploid) &&
                (bsnp_ssd_no_mismatch>0. || bsnp_ssd_one_mismatch>0));
    }

    double lsnp_alpha = 0;
    double bsnp_diploid_theta = 0.001;
    double bsnp_monoploid_theta = 0;
    int bsnp_nploid_ploidy = 0;
    double bsnp_nploid_snp_prob = 0;
    double bsnp_ssd_no_mismatch = 0;
    double bsnp_ssd_one_mismatch = 0;
    double bsnp_diploid_het_bias = 0;

    double adis_lrt_alpha = 0;
    double adis_table_alpha = 0;
    double adis_win_lrt_alpha = 0;
    unsigned adis_win_lrt_flank_size = 0;
    double acov_alpha = 0;
    bool is_lsnp = false;
    bool is_bsnp_monoploid = false;
    bool is_bsnp_nploid = false;
    bool is_bsnp_diploid_het_bias = false;
    bool is_adis_lrt = false;
    bool is_adis_table = false;
    bool is_adis_win_lrt = false;
    bool is_acov = false;

    int min_qscore = 17;
    int min_single_align_score = 10;
    int min_paired_align_score = 6;
    bool single_align_score_exclude_mode = false;
    bool single_align_score_rescue_mode = false;

    bool is_min_win_qscore = false;
    int min_win_qscore = 0;
    unsigned min_win_qscore_flank_size = 0;
    bool is_max_win_mismatch = false;
    unsigned max_win_mismatch = 0;
    unsigned max_win_mismatch_flank_size = 0;
    bool is_counts = false;
    bool is_print_evidence = false;
    bool is_print_all_site_evidence = false;
    pos_range user_report_range;   // requested report range
    bool is_read_sample = false;
    double read_sample_rate = 0;

    bool is_samtools_ref_set = false;
    std::string samtools_ref_seq_file;

    bool is_filter_anom_calls = false;
    bool is_include_singleton = false;
    bool is_include_anomalous = false;

    std::string counts_filename;

    bool is_clobber = true;
    bool is_report_range_ref = false;
    bool is_print_all_poly_gt = false; // print the posterior probabilities for all genotypes
    bool is_print_used_allele_counts = false; // print allele counts as in CASAVA 1.7 output
    int used_allele_count_min_qscore = 0; // print the above with a qscore cutoff...
    double max_basecall_filter_fraction = 1.; // if more than this fraction of basecalls are filtered out, than filter the snp

    int max_vexp_iterations = 0;
    bool is_min_vexp = false;
    double min_vexp = 0;

    LOG_LEVEL::index_t verbosity = LOG_LEVEL::DEFAULT;

    bool is_write_variable_metadata = true;

    std::string cmdline;

    // constants for het-bias model:
    //
    // Humans will often pick exact multples of the max_ratio increment,
    // which are also the least efficient points in terms of increment
    // size -- fudge removes this trend from the computation:
    //
    const double het_bias_inc_fudge = 0.0001;
    const double het_bias_max_ratio_inc = 0.05 + het_bias_inc_fudge;

    double nonref_variant_rate = 0.000001;
    double min_nonref_freq = 0;
    double nonref_site_error_rate = 0.0001;
    double nonref_site_error_decay_freq = 0.01;
    std::string nonref_test_filename;
    std::string nonref_sites_filename;

    bool is_eland_compat = false;

    bool is_max_input_depth = false;
    unsigned max_input_depth = 0;

    bool is_compute_hapscore = false;
    bool is_report_germline_VQSRmetrics = false;
    bool is_compute_calibration_features = false;// For development only, out all features needed im

    bool is_compute_somatic_VQSRmetrics = false;

    bool
    isUseSomaticVQSR() const
    {
        return (! somatic_scoring_models_filename.empty());
    }

    // Which calibration model should we use?
    // leave blank to select default rule-based metric option
    std::string calibration_model;

    // Apply codon phasing:
    bool do_codon_phasing = false;

    // Size of the window we are phasing in, default is codon range (=3)
    int phasing_window = 3;

    // Apply assembly to qualifying regions
    bool do_assemble                        = false;
    unsigned assemble_aggresiveness         = 1;
    std::string assembly_regions_filename;

    //multiplier for ref error rate to use; 1 would be expected to be correct, but higher values counteract a bias away from homozygous indels (undercalling)
    double indel_ref_error_factor = 1.;

    std::string report_filename;
    std::string calibration_models_filename;
<<<<<<< HEAD

    // all somatic VQSR models (and indel error models)
    std::string somatic_scoring_models_filename;
=======
    std::string indel_scoring_models;   // file containing all indel scoring models
>>>>>>> 474d0671
    std::string indel_error_model;      // which baseline prior should be used for candidate indel genotyping
    std::string assembly_model;      	// which assembly strategy should we use
};



struct pprob_digt_caller;


// data deterministically derived from the user input options:
//
struct blt_deriv_options
{
    /// @param ref_end this is either the full reference contig size,
    /// or the end position of the acquired reference segment if
    /// -report-range-end was used
    ///
    blt_deriv_options(
        const blt_options& opt,
        const pos_t ref_end);

    ~blt_deriv_options();

    pos_range report_range;
    pos_range report_range_limit;   //  maximum report range

    const pprob_digt_caller&
    pdcaller() const
    {
        return *(_pdcaller.get());
    }

private:
    std::unique_ptr<pprob_digt_caller> _pdcaller; // object to precalculate bsnp_diploid priors..
};



struct blt_read_counts
{
    void
    report(std::ostream& os) const;

    unsigned subsample_filter = 0;
    unsigned primary_filter = 0;
    unsigned duplicate = 0;
    unsigned unmapped = 0;
    unsigned secondary = 0;
    unsigned supplement = 0;
    unsigned unanchored = 0;
    unsigned large_ref_deletion = 0;
    unsigned align_score_filter = 0;

    // Floating means the read is indicated as mapped, but has no "M"
    // in the cigar string. Typically inside of an insertion.
    unsigned floating = 0;

    // if optional setting is given to filter out reads once a certain depth
    // is exceeded, the number of reads filtered are enumerated here:
    unsigned max_depth = 0;
    unsigned used = 0;
};

<|MERGE_RESOLUTION|>--- conflicted
+++ resolved
@@ -204,13 +204,10 @@
 
     std::string report_filename;
     std::string calibration_models_filename;
-<<<<<<< HEAD
 
     // all somatic VQSR models (and indel error models)
     std::string somatic_scoring_models_filename;
-=======
     std::string indel_scoring_models;   // file containing all indel scoring models
->>>>>>> 474d0671
     std::string indel_error_model;      // which baseline prior should be used for candidate indel genotyping
     std::string assembly_model;      	// which assembly strategy should we use
 };
