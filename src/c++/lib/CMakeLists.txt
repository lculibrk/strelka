#
# Starka
# Copyright (c) 2009-2014 Illumina, Inc.
#
# This software is provided under the terms and conditions of the
# Illumina Open Source Software License 1.
#
# You should have received a copy of the Illumina Open Source
# Software License 1 along with this program. If not, see
# <https://github.com/sequencing/licenses/>
#

################################################################################
##
## Configuration file for the lib subfolder
##
## author Ole Schulz-Trieglaff
##
################################################################################

##
## List of libraries
##
## note that order approximates dependency chain, where libraries are listed
## after libraries upon which they depend:
<<<<<<< HEAD
set (THIS_ALL_LIBRARIES options blt_util common calibration htsapi blt_common starling_common strelka_common)
=======
set (THIS_ALL_LIBRARIES assembly blt_util common calibration htsapi blt_common starling_common)
>>>>>>> 474d0671

##
## Build all the libraries for the project
## THIS_AVAILABLE_LIBRARIES is incrementally updated
##
set (THIS_AVAILABLE_LIBRARIES "")
foreach (THIS_LIB_DIR ${THIS_ALL_LIBRARIES})
    add_subdirectory(${THIS_LIB_DIR})

    set(THIS_AVAILABLE_LIBRARIES ${THIS_PROJECT_NAME}_${THIS_LIB_DIR} ${THIS_AVAILABLE_LIBRARIES})
endforeach ()

set (THIS_AVAILABLE_LIBRARIES ${THIS_AVAILABLE_LIBRARIES} PARENT_SCOPE)


#
# handle applications separately
#
add_subdirectory(applications)
<|MERGE_RESOLUTION|>--- conflicted
+++ resolved
@@ -23,11 +23,9 @@
 ##
 ## note that order approximates dependency chain, where libraries are listed
 ## after libraries upon which they depend:
-<<<<<<< HEAD
+
+# TODO add assembly
 set (THIS_ALL_LIBRARIES options blt_util common calibration htsapi blt_common starling_common strelka_common)
-=======
-set (THIS_ALL_LIBRARIES assembly blt_util common calibration htsapi blt_common starling_common)
->>>>>>> 474d0671
 
 ##
 ## Build all the libraries for the project
