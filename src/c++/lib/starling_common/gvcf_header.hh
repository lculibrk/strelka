--- conflicted
+++ resolved
@@ -30,11 +30,5 @@
                    const gvcf_deriv_options& dopt,
                    const cdmap_t& chrom_depth,
                    const std::string& bam_header_data,
-<<<<<<< HEAD
                    std::ostream& os,
-                   calibration_models& CM);
-
-#endif
-=======
-                   std::ostream& os);
->>>>>>> e0fb19e2
+                   calibration_models& CM);