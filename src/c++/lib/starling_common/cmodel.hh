// -*- mode: c++; indent-tabs-mode: nil; -*-
//
// Starka
// Copyright (c) 2009-2014 Illumina, Inc.
//
// This software is provided under the terms and conditions of the
// Illumina Open Source Software License 1.
//
// You should have received a copy of the Illumina Open Source
// Software License 1 along with this program. If not, see
// <https://github.com/sequencing/licenses/>
//
/*
 * cmodel.hh
 *
 *  Created on: Jan 15, 2014
 *      Author: Morten Kallberg
 */

#ifndef CMODEL_HH_
#define CMODEL_HH_
#include <vector>
#include <map>
#include "starling_common/gvcf_locus_info.hh"

namespace CALIBRATION_MODEL
{

enum var_case
{
    HetSNP,
    HomSNP,
    HetAltSNP,
    HetIns,
    HomIns,
    HetAltIns,
    HetDel,
    HomDel,
<<<<<<< HEAD
    HetAltDel
=======
    HetAltDel,
>>>>>>> fed46831
};

inline
const char*
get_label(const unsigned idx)
{
    switch (idx)
    {
    case HetSNP:
        return "snphet";
    case HomSNP:
        return "snphom";
    case HetAltSNP:
        return "snphetalt";
    case HetIns:
        return "inshet";
    case HomIns:
        return "inshom";
    case HetAltIns:
        return "inshetalt";
    case HetDel:
        return "delhet";
    case HomDel:
        return "delhom";
    case HetAltDel:
        return "delhetalt";
    default:
        assert(0);
        return NULL;
    }
}

inline
const char*
get_label_header(const unsigned idx)
{
    switch (idx)
    {
    case HetSNP:
        return "het SNP";
    case HomSNP:
        return "hom SNP";
    case HetAltSNP:
        return "hetalt SNP";
    case HetIns:
        return "het insertion";
    case HomIns:
        return "hom insertion";
    case HetAltIns:
        return "hetalt insertion";
    case HetDel:
        return "het deletion";
    case HomDel:
        return "hom deletion";
    case HetAltDel:
        return "hetalt deletion";
    default:
        assert(0);
        return NULL;
    }
}

inline
VCF_FILTERS::index_t
get_Qscore_filter(const unsigned var_case)
{
    switch (var_case)
    {
    case HetSNP:
        return VCF_FILTERS::LowQscoreHetSNP;
    case HomSNP:
        return VCF_FILTERS::LowQscoreHomSNP;
    case HetAltSNP:
        return VCF_FILTERS::LowQscoreHetAltSNP;
    case HetIns:
        return VCF_FILTERS::LowQscoreHetIns;
    case HomIns:
        return VCF_FILTERS::LowQscoreHomIns;
    case HetAltIns:
        return VCF_FILTERS::LowQscoreHetAltIns;
    case HetDel:
        return VCF_FILTERS::LowQscoreHetDel;
    case HomDel:
        return VCF_FILTERS::LowQscoreHomDel;
    case HetAltDel:
        return VCF_FILTERS::LowQscoreHetAltDel;
    default:
        assert(0);
        return VCF_FILTERS::LowGQX;
    }
}
}

typedef std::map<std::string, double> featuremap;
typedef std::map<std::string, std::map<std::string, featuremap > > parmap;
class c_model
{
public:
    c_model(
        const std::string& name,
        const std::string& type,
        const gvcf_deriv_options& init_dopt) :
        model_name(name),
        model_type(type),
        dopt(init_dopt)
    {}

    // add parameters to the model
    void add_parameters(const parmap& myPars);
    void score_instance(featuremap features, site_info& si);
    void score_instance(featuremap features, indel_info& ii);
    int  get_var_threshold(CALIBRATION_MODEL::var_case& my_case);
    bool is_logitic_model() const;
private:
    const gvcf_deriv_options& dopt;
    int logistic_score(const CALIBRATION_MODEL::var_case var_case, featuremap features);
    void do_rule_model(featuremap& cutoffs, site_info& si);  //snp case
    void do_rule_model(featuremap& cutoffs, indel_info& ii); //indel case
//    void do_rule_model(featuremap& cutoffs, phased_info& ii); //phased record TODO
    featuremap normalize(featuremap features, featuremap& adjust_factor, featuremap& norm_factor);
    double log_odds(featuremap features, featuremap& coeffs);
    void apply_qscore_filters(site_info& si, const int qscore_cut, const CALIBRATION_MODEL::var_case my_case);
    void apply_qscore_filters(indel_info& ii, const int qscore_cut,const CALIBRATION_MODEL::var_case my_case);
    void sanity_check();
    std::string model_name;
    std::string model_type;
    parmap pars;
};
#endif /* CMODEL_HH_ */<|MERGE_RESOLUTION|>--- conflicted
+++ resolved
@@ -36,11 +36,7 @@
     HetAltIns,
     HetDel,
     HomDel,
-<<<<<<< HEAD
     HetAltDel
-=======
-    HetAltDel,
->>>>>>> fed46831
 };
 
 inline
