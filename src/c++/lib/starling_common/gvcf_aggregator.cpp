// -*- mode: c++; indent-tabs-mode: nil; -*-
//
// Starka
// Copyright (c) 2009-2014 Illumina, Inc.
//
// This software is provided under the terms and conditions of the
// Illumina Open Source Software License 1.
//
// You should have received a copy of the Illumina Open Source
// Software License 1 along with this program. If not, see
// <https://github.com/sequencing/licenses/>
//

///
/// \author Chris Saunders
///

#include "blt_util/blt_exception.hh"
#include "blt_util/chrom_depth_map.hh"
#include "starling_common/gvcf_aggregator.hh"
#include "starling_common/gvcf_header.hh"

#include <fstream>
#include <iomanip>
#include <iostream>
#include <sstream>


//#define DEBUG_GVCF


#ifdef DEBUG_GVCF
#include "blt_util/log.hh"
#endif

static
void
set_site_gt(const diploid_genotype::result_set& rs,
            site_modifiers& smod)
{
    smod.max_gt=rs.max_gt;
    smod.gqx=rs.max_gt_qphred;
    smod.gq  = 2;
}

static
void
set_site_filters_CM(site_info& si,
                    calibration_models& model)
{
    // Code for old command-line parameterized filter behaviour has been moved to calibration_models.cpp
    model.clasify_site(si);
}

static
void
add_indel_modifiers_CM(indel_info& ii, calibration_models& model)
{
    // Code for old command-line parameterized filter behaviour has been moved to calibration_models.cpp
    model.clasify_site(ii);
}

static
void
add_site_modifiers(site_info& si,
                   calibration_models& model)
{
    si.smod.clear();
    si.smod.is_unknown=(si.ref=='N');
    si.smod.is_used_covered=(si.n_used_calls!=0);
    si.smod.is_covered=(si.smod.is_used_covered || si.n_unused_calls!=0);

    if     (si.smod.is_unknown)
    {
        si.smod.gqx=0;
        si.smod.gq=0;
        si.smod.max_gt=0;
    }
    else if (si.dgt.genome.max_gt != si.dgt.poly.max_gt)
    {
        si.smod.gqx=0;
        si.smod.gq=si.dgt.poly.max_gt_qphred;
        si.smod.max_gt=si.dgt.poly.max_gt;
    }
    else
    {
        if (si.dgt.genome.max_gt_qphred<si.dgt.poly.max_gt_qphred)
        {
            set_site_gt(si.dgt.genome,si.smod);
        }
        else
        {
            set_site_gt(si.dgt.poly,si.smod);
        }
        si.smod.gq=si.dgt.poly.max_gt_qphred;
    }
    set_site_filters_CM(si,model);
}

void gvcf_aggregator::write_block_site_record()
{
    if (_block.count<=0) return;
    write_site_record(_block.record);
    _block.reset();
}

gvcf_aggregator::
gvcf_aggregator(const starling_options& opt,
                const starling_deriv_options& dopt,
                const reference_contig_segment& ref,
                std::ostream* osptr,
                starling_read_buffer& read_buffer,
                const unsigned max_read_len)
    : _opt(opt)
    , _report_range(dopt.report_range.begin_pos,dopt.report_range.end_pos)
    , _ref(ref)
    , _osptr(osptr)
    , _chrom(opt.bam_seq_name.c_str())
    , _dopt(dopt.gvcf)
    , _indel_end_pos(0)
    , _indel_buffer_size(0)
    , _site_buffer_size(0)
    , _block(_opt.gvcf)
    , _head_pos(dopt.report_range.begin_pos)
    , CM(_opt, dopt.gvcf)
    , codon_phaser(opt, dopt, read_buffer, max_read_len)
{
    assert(_report_range.is_begin_pos);
    assert(_report_range.is_end_pos);
    // read in sites that should not be block-compressed
    if (static_cast<int>(opt.minor_allele_bed.length())>2)    // hacky, check if the bed file has been set
    {
        this->gvcf_comp.read_bed(opt.minor_allele_bed,opt.bam_seq_name.c_str());
//        log_os << "I've got minor allele \n";
    }

    if (! opt.gvcf.is_gvcf_output()) return;

    assert(nullptr != _osptr);
    assert((nullptr !=_chrom) && (strlen(_chrom)>0));

    if (! _opt.gvcf.is_skip_header)
    {
        finish_gvcf_header(_opt,_dopt, _dopt.chrom_depth,dopt.bam_header_data,*_osptr,this->CM);
    }

    add_site_modifiers(_empty_site,this->CM);
}

gvcf_aggregator::
~gvcf_aggregator()
{
    flush();
}

void
gvcf_aggregator::
add_site(site_info& si)
{
    add_site_modifiers(si, this->CM);
    if (_opt.do_codon_phasing
        && (si.is_het() || codon_phaser.is_in_block))
    {
        bool emptyBuffer = codon_phaser.add_site(si);
        if (!codon_phaser.is_in_block || emptyBuffer)
            this->output_phased_blocked();
    }
    else
    {
        skip_to_pos(si.pos);
        add_site_internal(si);
    }
}


// fill in missing sites
void
gvcf_aggregator::
skip_to_pos(const pos_t target_pos)
{
    // advance through any indel region by adding individual sites
    while (_head_pos<target_pos)
    {
        const site_info& si = get_empty_site(_head_pos);
        add_site_internal(si);
        // only add one empty site after completing any pre-existing indel blocks,
        // then extend the block size of that one site as required:
        if (0 != _indel_buffer_size) continue;

        if (_opt.gvcf.is_block_compression && !this->gvcf_comp.minor_allele_loaded)
        {
            assert(_block.count!=0);
            _block.count += (target_pos-_head_pos);
            _head_pos= target_pos;
        }
//                    else {
//                _head_pos++;
//            }
    }
}

void
gvcf_aggregator::
output_phased_blocked()
{
    for (const site_info& si : codon_phaser.buffer)
    {
        this->skip_to_pos(si.pos);
        add_site_internal(si);
    }
    codon_phaser.clear_buffer();
}



//Add sites to queue for writing to gVCF
void
gvcf_aggregator::
add_site_internal(const site_info& si)
{
    if (si.smod.is_phased_region)
        _head_pos=si.pos+si.phased_ref.length();
    else
        _head_pos=si.pos+1;

    // resolve any current or previous indels before queue-ing site:
    if (0 != _indel_buffer_size)
    {
        if (si.pos>=_indel_end_pos)
        {
            process_overlaps();
        }
        else
        {
            while (_site_buffer.size() <= _site_buffer_size)
            {
                _site_buffer.emplace_back();
            }
            _site_buffer[_site_buffer_size++] = si;
            return;
        }
    }

    // write_site
    queue_site_record(si);
}

static
bool
is_het_indel(const starling_diploid_indel_core& dindel)
{
    return (dindel.max_gt==STAR_DIINDEL::HET);
}

static
bool
is_no_indel(const starling_diploid_indel_core& dindel)
{
    return (dindel.max_gt==STAR_DIINDEL::NOINDEL);
}

void
gvcf_aggregator::
add_indel(const pos_t pos,
          const indel_key ik,
          const starling_diploid_indel_core& dindel,
          const starling_indel_report_info& iri,
          const starling_indel_sample_report_info& isri)
{
    // if we are in phasing a block and encounter an indel, make sure we empty block before doing anything else
    if (_opt.do_codon_phasing && this->codon_phaser.is_in_block)
        this->output_phased_blocked();

    // we can't handle breakends at all right now:
    if (ik.is_breakpoint()) return;

    // don't handle homozygous reference calls unless genotyping is forced
    if (is_no_indel(dindel) && !dindel.is_forced_output) return;

    skip_to_pos(pos);

    // check if an indel is already buffered and
    // either we don't overlap it or we get homRef for the forced-genotyped indel,
    // in which case we need to clear it first -- note this definition
    // of overlap deliberately picks up adjacent deletions:
    if ((0 != _indel_buffer_size) && ((pos>_indel_end_pos) || is_no_indel(dindel)))
    {
        process_overlaps();
    }

    while (_indel_buffer.size() <= _indel_buffer_size)
    {
        _indel_buffer.emplace_back();
    }
    _indel_buffer[_indel_buffer_size++].init(pos,ik,dindel,iri,isri);
    _indel_end_pos=std::max(_indel_end_pos,ik.right_pos());

    // clear the current homRef indel
    if (is_no_indel(dindel))
    {
        process_overlaps();
    }
}



static
bool
is_simple_indel_overlap(const std::vector<indel_info>& indel_buffer,
                        const unsigned size)
{
    return (size==2 &&
            is_het_indel(indel_buffer[0].dindel) &&
            is_het_indel(indel_buffer[1].dindel));
}


static
void
get_hap_cigar(ALIGNPATH::path_t& apath,
              const indel_key& ik,
              const unsigned lead=1,
              const unsigned trail=0)
{
    using namespace ALIGNPATH;

    apath.clear();
    if (lead)
    {
        apath.push_back(path_segment(MATCH,lead));
    }
    if (ik.delete_length())
    {
        apath.push_back(path_segment(DELETE,ik.delete_length()));
    }
    if (ik.insert_length())
    {
        apath.push_back(path_segment(INSERT,ik.insert_length()));
    }
    if (trail)
    {
        apath.push_back(path_segment(MATCH,trail));
    }
}

// figure out the per-site ploidy inside of indel based on each haplotype's match descriptor:
static
void
add_cigar_to_ploidy(const ALIGNPATH::path_t& apath,
                    std::vector<unsigned>& ploidy)
{
    using namespace ALIGNPATH;
    int offset(-1);
    for (const auto& ps : apath)
    {
        if (ps.type==MATCH)
        {
            for (unsigned j(0); j<ps.length; ++j)
            {
                if (offset>=0) ploidy[offset]++;
                offset++;
            }
        }
        else if (ps.type==DELETE)
        {
            offset+=ps.length;
        }
    }
}

// queue site record for writing, after
// possibly joining it into a compressed non-variant block
//
void
gvcf_aggregator::
queue_site_record(const site_info& si)
{
    //test for basic blocking criteria
    if (! this->gvcf_comp.is_site_compressable(_opt.gvcf,si))
    {
        write_block_site_record();
        write_site_record(si);
        return;
    }
    if (! _block.test(si))
    {
        write_block_site_record();
    }
    _block.join(si);
}

static
void
print_vcf_alt(const unsigned gt,
              const unsigned ref_gt,
              std::ostream& os)
{
    bool is_print(false);
    for (unsigned b(0); b<N_BASE; ++b)
    {
        if (b==ref_gt) continue;
        if (DIGT::expect2(b,gt))
        {
            if (is_print) os << ',';
            os << id_to_base(b);
            is_print=true;
        }
    }
    if (! is_print) os << '.';
}


static
void
print_site_ad(const site_info& si,
              std::ostream& os)
{
    os << si.known_counts[si.dgt.ref_gt];

    for (unsigned b(0); b<N_BASE; ++b)
    {
        if (b==si.dgt.ref_gt) continue;
        if (DIGT::expect2(b,si.smod.max_gt))
        {
            os << ',' << si.known_counts[b];
        }
    }
}


//writes out a SNP or block record
void
gvcf_aggregator::
write_site_record(const site_info& si) const
{
    std::ostream& os(*_osptr);

    os << _chrom << '\t'  // CHROM
       << (si.pos+1) << '\t'  // POS
       << ".\t";           // ID

    if (si.smod.is_phased_region)
        os  << si.phased_ref << '\t'; // REF
    else
        os  << si.ref << '\t'; // REF

    // ALT
    if ((si.smod.is_unknown || si.smod.is_block) && !si.smod.is_phased_region)
    {
        os << '.';
    }
    else
    {
        if (si.smod.is_phased_region)
        {
            os << si.phased_alt;

        }
        else
            print_vcf_alt(si.smod.max_gt,si.dgt.ref_gt,os);
    }
    os << '\t';

    // QUAL:
    if (si.is_qual())
    {
        os << si.dgt.genome.snp_qphred;
    }
    else
    {
        os << '.';
    }
    os << '\t';

    // FILTER:
    si.smod.write_filters(os);
    os << '\t';

    // INFO:
    if (si.smod.is_block)
    {
        if (_block.count>1)
        {
            os << "END=" << (si.pos+_block.count) << ';';
            os << _dopt.block_label;
        }
        else
        {
            os << '.';
        }
    }
    else
    {
        if (si.dgt.is_snp)
        {
            os << "SNVSB=";
            std::ofstream tmp_os;
            tmp_os.copyfmt(os);
            os << std::fixed << std::setprecision(1) << si.dgt.sb;
            os.copyfmt(tmp_os);
            os << ';';
            os << "SNVHPOL=" << si.hpol;
            if (_opt.is_compute_hapscore)
            {
                os << ';';
                os << "HaplotypeScore=" << si.hapscore;
            }

            // TODO only report VQSR metrics if flag explicitly set, not for calibration model
            if (_opt.is_report_germline_VQSRmetrics)
            {
                os << ';';
                os << "MQ=" << si.MQ;

                os << ';';
                os << "MQRankSum=" << si.MQRankSum;
                os << ';';
                os << "BaseQRankSum=" << si.BaseQRankSum;
                os << ';';
                os << "ReadPosRankSum=" << si.ReadPosRankSum;
                os << ';';
<<<<<<< HEAD
                os << "AvgBaseQ=" << si.avgBaseQ;
                os << ';';
                os << "AvgPos=" << si.rawPos;
                os << ';';
                os << "MapQ0Count=" << si.mapq_zero;

=======
                os << "DP=" << (si.n_used_calls+si.n_unused_calls);
//                os << ';';
//                os << "GQ=" << si.smod.gq;
//                os << ';';
//                os << "GQX=" << si.smod.gqx;
//                }
>>>>>>> 3618b4fa
            }
//            //reported q-score
//            if (si.Qscore>0) {
//                os << ';';
//                os << "Qscore=" << si.Qscore;
//            }

        }
        else
        {
            os << '.';
        }
    }
    os << '\t';

    //FORMAT
    os << "GT";
    if (si.dgt.is_snp)
    {
        os << ":GQ";
    }
    os << ":GQX:DP:DPF";
    if (! si.smod.is_block || si.smod.is_phased_region)
    {
        os << ":AD";
    }
    os << '\t';

    //SAMPLE
    os << si.get_gt() << ':';
    if (si.dgt.is_snp)
    {
        os << si.smod.gq << ':';
    }
    if (si.smod.is_gqx())
    {
        if (si.smod.is_block && !si.smod.is_phased_region)
        {
            os << _block.block_gqx.min();
        }
        else
        {
            if (si.Qscore>0)
                os << si.Qscore ;
            else
                os << si.smod.gqx;
        }
    }
    else
    {
        os << '.';
    }
    os << ':';
    //print DP:DPF
    if (si.smod.is_block && !si.smod.is_phased_region)
    {
        os << _block.block_dpu.min() << ':'
           << _block.block_dpf.min();
    }
    else
    {
        os << si.n_used_calls << ':'
           << si.n_unused_calls;
    }

    if (si.smod.is_phased_region)
        os << ':' << si.phased_AD;
    else if (! si.smod.is_block)
    {
        os << ':';
        print_site_ad(si,os);
    }
    os << '\n';
}

// set the CIGAR string:
void
gvcf_aggregator::
modify_single_indel_record()
{
    assert(_indel_buffer_size==1);

    indel_info& ii(_indel_buffer[0]);
    get_hap_cigar(ii.imod.cigar,ii.ik);

    add_indel_modifiers_CM(ii,this->CM);
}

static
void
modify_indel_overlap_site(const indel_info& ii,
                          const unsigned ploidy,
                          site_info& si,calibration_models& CM)
{
#ifdef DEBUG_GVCF
    log_os << "CHIRP: indel_overlap_site smod before: " << si.smod << "\n";
    log_os << "CHIRP: indel_overlap_site imod before: " << ii.imod << "\n";
#endif

    // inherit any filters from the indel:
    si.smod.filters |= ii.imod.filters;

#ifdef DEBUG_GVCF
    log_os << "CHIRP: indel_overlap_site smod after: " << si.smod << "\n";
#endif

    // limit qual and gq values to those of the indel
    si.dgt.genome.snp_qphred = std::min(si.dgt.genome.snp_qphred,ii.dindel.indel_qphred);
    si.smod.gqx = std::min(si.smod.gqx,ii.dindel.max_gt_qphred);

    // change ploidy:
    if (ploidy==1)
    {
        if (DIGT::is_het(si.smod.max_gt))
        {
            si.smod.set_filter(VCF_FILTERS::SiteConflict);
            //si.smod.modified_gt=MODIFIED_SITE_GT::UNKNOWN;
        }
        else
        {
            if (si.smod.max_gt == si.dgt.ref_gt)
            {
                si.smod.modified_gt=MODIFIED_SITE_GT::ZERO;
            }
            else
            {
                si.smod.modified_gt=MODIFIED_SITE_GT::ONE;
            }
        }
    }
    else if (ploidy==0)
    {
        if (si.smod.max_gt == si.dgt.ref_gt)
        {
            si.smod.modified_gt=MODIFIED_SITE_GT::UNKNOWN;
            si.smod.is_zero_ploidy=true;
        }
        else
        {
            si.smod.set_filter(VCF_FILTERS::SiteConflict);
        }
    }
    else if (ploidy!=2)
    {
        assert(0);
    }

    // after all those changes we need to rerun the site filters:
    set_site_filters_CM(si,CM); //TODO needs to go into calibration model

}

static
void
modify_indel_conflict_site(site_info& si)
{
    si.smod.set_filter(VCF_FILTERS::IndelConflict);
}

void
gvcf_aggregator::
modify_overlap_indel_record()
{
    // can only handle simple 2-indel overlaps right now:
    assert(_indel_buffer_size==2);

    // accumutate all modification info in the *first* indel record:
    indel_info& ii(_indel_buffer[0]);

    ii.imod.is_overlap=true;

    // there's going to be 1 (possibly empty) fill range in front of one haplotype
    // and one possibly empty fill range on the back of one haplotype
    std::string leading_seq,trailing_seq;

    const pos_t indel_begin_pos(ii.pos-1);

    // add shared information (to the first indel only)
    // make extended vcf ref seq:
    _ref.get_substring(indel_begin_pos,(_indel_end_pos-indel_begin_pos),ii.iri.vcf_ref_seq);

    ii.imod.ploidy.resize(_indel_end_pos-ii.pos,0);

    // add per-haplotype information:
    for (unsigned hap(0); hap<2; ++hap)
    {
        //reduce qual and gt to the lowest of the set:
        if (hap)
        {
            if (ii.dindel.indel_qphred>_indel_buffer[hap].dindel.indel_qphred)
            {
                ii.dindel.indel_qphred = _indel_buffer[hap].dindel.indel_qphred;
            }
            if (ii.dindel.max_gt_qphred>_indel_buffer[hap].dindel.max_gt_qphred)
            {
                ii.dindel.max_gt_qphred = _indel_buffer[hap].dindel.max_gt_qphred;
            }
        }

        // extend leading sequence start back 1 for vcf compat, and end back 1 to concat with vcf_indel_seq
        _ref.get_substring(indel_begin_pos,(_indel_buffer[hap].pos-indel_begin_pos)-1,leading_seq);
        const unsigned trail_len(_indel_end_pos-_indel_buffer[hap].ik.right_pos());
        _ref.get_substring(_indel_end_pos-trail_len,trail_len,trailing_seq);


        _indel_buffer[hap].iri.vcf_indel_seq = leading_seq + _indel_buffer[hap].iri.vcf_indel_seq + trailing_seq;

        get_hap_cigar(_indel_buffer[hap].imod.cigar,
                      _indel_buffer[hap].ik,
                      leading_seq.size()+1,
                      trailing_seq.size());

        // add to the ploidy object:
        add_cigar_to_ploidy(_indel_buffer[hap].imod.cigar,ii.imod.ploidy);
        add_indel_modifiers_CM(_indel_buffer[hap],this->CM);
        if (hap>0)
        {
            ii.imod.filters |= _indel_buffer[hap].imod.filters;
        }
    }
}



// set the CIGAR string:
void
gvcf_aggregator::
modify_conflict_indel_record()
{
    assert(_indel_buffer_size>1);

    for (unsigned i(0); i<_indel_buffer_size; ++i)
    {
        indel_info& ii(_indel_buffer[i]);
        get_hap_cigar(ii.imod.cigar,ii.ik);

        ii.imod.set_filter(VCF_FILTERS::IndelConflict);

        add_indel_modifiers_CM(ii,this->CM);
    }
}



void
gvcf_aggregator::
write_indel_record(const unsigned write_index)
{
    assert(_indel_buffer_size>0);

    // flush any non-variant block before starting:
    write_block_site_record();

    std::ostream& os(*_osptr);
    indel_info& ii(_indel_buffer[write_index]);

    os << _chrom << '\t'   // CHROM
       << ii.pos << '\t'   // POS
       << ".\t"            // ID
       << ii.iri.vcf_ref_seq << '\t'; // REF

    // ALT
    unsigned end_index(write_index);
    if (ii.imod.is_overlap)
    {
        end_index++;
    }

    for (unsigned i(write_index); i<=end_index; ++i)
    {
        if (i!=write_index) os << ',';
        os << _indel_buffer[i].iri.vcf_indel_seq;
    }
    os << '\t';

    os << ii.dindel.indel_qphred << '\t'; //QUAL

    // FILTER:
    ii.imod.write_filters(os);
    os << '\t';

    // INFO
    os << "CIGAR=";
    for (unsigned i(write_index); i<=end_index; ++i)
    {
        if (i!=write_index) os << ',';
        os << _indel_buffer[i].imod.cigar;
    }
    os << ';';
    os << "RU=";
    for (unsigned i(write_index); i<=end_index; ++i)
    {
        if (i!=write_index) os << ',';
        if (_indel_buffer[i].iri.is_repeat_unit &&
            (_indel_buffer[i].iri.repeat_unit.size() <= 20))
        {
            os << _indel_buffer[i].iri.repeat_unit;
        }
        else
        {
            os << '.';
        }
    }
    os << ';';
    os << "REFREP=";
    for (unsigned i(write_index); i<=end_index; ++i)
    {
        if (i!=write_index) os << ',';
        if (_indel_buffer[i].iri.is_repeat_unit)
        {
            os << _indel_buffer[i].iri.ref_repeat_count;
        }
        else
        {
            os << '.';
        }
    }
    os << ';';
    os << "IDREP=";
    for (unsigned i(write_index); i<=end_index; ++i)
    {
        if (i!=write_index) os << ',';
        if (_indel_buffer[i].iri.is_repeat_unit)
        {
            os << _indel_buffer[i].iri.indel_repeat_count;
        }
        else
        {
            os << '.';
        }
    }

//    if (ii.Qscore>0) {
//        os << ';';
//        os << "Qscore=" << ii.Qscore;
//    }

//    only report metrics if flag explicitly set
//    if (_opt.is_compute_VQSRmetrics)
//    {
//        os << ';';
//        os << "MQ=" << ii.MQ;
//        os << ';';
//        os << "MQRankSum=" << ii.MQRankSum;
//        os << ';';
//        os << "BaseQRankSum=" << ii.BaseQRankSum;
//        os << ';';
//        os << "ReadPosRankSum=" << ii.ReadPosRankSum;
//    }
    os << '\t';

    //FORMAT
    os << "GT:GQ:GQX:DPI:AD" << '\t';

    //SAMPLE
    os << ii.get_gt() << ':'
       << ii.imod.gq << ':';

    if (ii.Qscore>0)
        os << ii.Qscore  << ':';
    else
        os << ii.imod.gqx  << ':';

    os << ii.isri.depth << ':';

    // SAMPLE AD:
    unsigned ref_count(0);
    for (unsigned i(write_index); i<=end_index; ++i)
    {
        ref_count = std::max(ref_count,_indel_buffer[i].isri.n_q30_ref_reads);
    }
    os << ref_count;
    for (unsigned i(write_index); i<=end_index; ++i)
    {
        os << ',' << _indel_buffer[i].isri.n_q30_indel_reads;
    }
    os << '\n';
}



void
gvcf_aggregator::
process_overlaps()
{
    if (0==_indel_buffer_size) return;

    bool is_conflict_print(false);

    // do the overlap processing:
    if (_indel_buffer_size==1)
    {
        // simple case of no overlap:
        modify_single_indel_record();
    }
    else
    {
        if (is_simple_indel_overlap(_indel_buffer,_indel_buffer_size))
        {
            // handle the simplest possible overlap case (two hets):
            modify_overlap_indel_record();
        }
        else
        {
            // mark the whole region as conflicting
            modify_conflict_indel_record();
            is_conflict_print=true;
        }
    }

    //    *_osptr << "INDEL_SIZE: " << _indel_buffer_size << "\n";

    // process sites to be consistent with overlapping indels:
    for (unsigned i(0); i<_site_buffer_size; ++i)
    {
#ifdef DEBUG_GVCF
        log_os << "CHIRP: indel overlapping site: " << _site_buffer[i].pos << "\n";
#endif
        const pos_t offset(_site_buffer[i].pos-_indel_buffer[0].pos);
        assert(offset>=0);
        if (! is_conflict_print)
        {
            modify_indel_overlap_site( _indel_buffer[0],
                                       _indel_buffer[0].get_ploidy(offset),
                                       _site_buffer[i], this->CM);
        }
        else
        {
            modify_indel_conflict_site(_site_buffer[i]);
        }
    }

    unsigned indel_index(0);
    unsigned site_index(0);

    while (true)
    {
        const bool is_indel(indel_index<_indel_buffer_size);
        const bool is_site(site_index<_site_buffer_size);
        if (! (is_indel || is_site)) break;

        if (is_indel && ((! is_site) || _indel_buffer[indel_index].pos <= _site_buffer[site_index].pos))
        {
            // print indel:
            write_indel_record(indel_index);
            if (is_conflict_print)
            {
                indel_index++;
            }
            else
            {
                indel_index=_indel_buffer_size;
            }
        }
        else
        {
            // print site:
            //log_os << "site record" << "\n";
            queue_site_record(_site_buffer[site_index]);
            site_index++;
        }
    }
    _indel_buffer_size = 0;
    _site_buffer_size = 0;
}<|MERGE_RESOLUTION|>--- conflicted
+++ resolved
@@ -519,21 +519,13 @@
                 os << ';';
                 os << "ReadPosRankSum=" << si.ReadPosRankSum;
                 os << ';';
-<<<<<<< HEAD
                 os << "AvgBaseQ=" << si.avgBaseQ;
                 os << ';';
                 os << "AvgPos=" << si.rawPos;
                 os << ';';
-                os << "MapQ0Count=" << si.mapq_zero;
-
-=======
+//                os << "MapQ0Count=" << si.mapq_zero;
                 os << "DP=" << (si.n_used_calls+si.n_unused_calls);
-//                os << ';';
-//                os << "GQ=" << si.smod.gq;
-//                os << ';';
-//                os << "GQX=" << si.smod.gqx;
-//                }
->>>>>>> 3618b4fa
+
             }
 //            //reported q-score
 //            if (si.Qscore>0) {
