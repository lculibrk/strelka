// -*- mode: c++; indent-tabs-mode: nil; -*-
//
// Starka
// Copyright (c) 2009-2014 Illumina, Inc.
//
// This software is provided under the terms and conditions of the
// Illumina Open Source Software License 1.
//
// You should have received a copy of the Illumina Open Source
// Software License 1 along with this program. If not, see
// <https://github.com/sequencing/licenses/>
//
/*
 * predictor.hh
 *
 *  Created on: Aug 10, 2013
 *  Author: Morten Kallberg
 */

#pragma once

#include "gvcf_locus_info.hh"
#include "starling_common/starling_base_shared.hh"
#include "starling_common/starling_read_buffer.hh"
#include "starling_common/starling_pos_processor_util.hh"
#include "blt_util/RegionTracker.hh"
#include "htsapi/bed_streamer.hh"
#include "applications/starling/starling_shared.hh"

#include <boost/algorithm/string.hpp>

//#define DEBUG_predictor


#ifdef DEBUG_predictor
#include "blt_util/log.hh"
#endif

struct predictor
{
    predictor(
              const starling_base_options& init_opt,
              const starling_deriv_options& init_dopt,
              const RegionTracker& init_nocompress_regions)
      : regions_file(init_opt.assembly_regions_filename), opt(init_opt), dopt(init_dopt),
        _nocompress_regions(init_nocompress_regions)
    {
        //init regions file bed_streamer, TODO move this code to Starling_run
        std::unique_ptr<bed_streamer> assemble_regions;
        if (! regions_file.empty())
        {
          const std::string bam_region(get_starling_bam_region_string(opt,dopt));
          bed_streamer *bedstr = new bed_streamer(regions_file.c_str(),bam_region.c_str());
          while ( bedstr->next() ){
            const bed_record *br = bedstr->get_record_ptr();
            known_pos_range2 range(br->begin,br->end);
            std::vector<std::string> words;
            boost::split(words,br->line,boost::is_any_of("\t"));
            std::vector<std::string> contigs(words.begin()+3,words.end());
            this->rt.addRegion(range,contigs);
          }
          delete bedstr;
        }
        else
        {
            //add in dummy dev regions
            known_pos_range2 range(239692924,239695935);
            this->rt.addRegion(range,std::vector<std::string>());
            known_pos_range2 range2(239692945,239695950);
            this->rt.addRegion(range2,std::vector<std::string>());
        }

<<<<<<< HEAD
=======
        //add in dummy dev regions
        known_pos_range2 range(239691265,239691280);
        this->rt.addRegion(range);
        known_pos_range2 range2(239691282,239691285);
        this->rt.addRegion(range2);
//        log_os << this->rt.regionCount() << std::endl;
>>>>>>> 4aa9a23a
    }

    bool keep_extending(int st, int end){
        return (this->rt.isPayloadInRegion(st) && this->rt.isPayloadInRegion(end));
    }
    bool do_assemble(int st, int end)
    {
        return (rt.isPayloadInRegion(st));
    }

    RegionPayloadTracker< std::vector< std::string > >  rt;

private:
    int assembleCount, assembleContigLength;          // count of regions to assemble, cummulative length of assembled regions
    std::string regions_file;
<<<<<<< HEAD
    const RegionTracker& _nocompress_regions;
    /// given an assembler with a region buffered, predict if it should it be assembled
    const starling_base_options& opt;
    const starling_deriv_options& dopt;
=======
    RegionTracker rt;
    const RegionTracker& _assembly_regions;
    /// given an assembler with a region buffer, predict if it should be assembled
>>>>>>> 4aa9a23a
};<|MERGE_RESOLUTION|>--- conflicted
+++ resolved
@@ -64,21 +64,14 @@
         else
         {
             //add in dummy dev regions
-            known_pos_range2 range(239692924,239695935);
+            known_pos_range2 range(239691265,239691280);
             this->rt.addRegion(range,std::vector<std::string>());
-            known_pos_range2 range2(239692945,239695950);
+            known_pos_range2 range2(239691282,239691285);
             this->rt.addRegion(range2,std::vector<std::string>());
         }
 
-<<<<<<< HEAD
-=======
-        //add in dummy dev regions
-        known_pos_range2 range(239691265,239691280);
-        this->rt.addRegion(range);
-        known_pos_range2 range2(239691282,239691285);
-        this->rt.addRegion(range2);
-//        log_os << this->rt.regionCount() << std::endl;
->>>>>>> 4aa9a23a
+        // log_os << this->rt.regionCount() << std::endl;
+
     }
 
     bool keep_extending(int st, int end){
@@ -94,14 +87,8 @@
 private:
     int assembleCount, assembleContigLength;          // count of regions to assemble, cummulative length of assembled regions
     std::string regions_file;
-<<<<<<< HEAD
     const RegionTracker& _nocompress_regions;
     /// given an assembler with a region buffered, predict if it should it be assembled
     const starling_base_options& opt;
     const starling_deriv_options& dopt;
-=======
-    RegionTracker rt;
-    const RegionTracker& _assembly_regions;
-    /// given an assembler with a region buffer, predict if it should be assembled
->>>>>>> 4aa9a23a
 };