// -*- mode: c++; indent-tabs-mode: nil; -*-
//
// Starka
// Copyright (c) 2009-2014 Illumina, Inc.
//
// This software is provided under the terms and conditions of the
// Illumina Open Source Software License 1.
//
// You should have received a copy of the Illumina Open Source
// Software License 1 along with this program. If not, see
// <https://github.com/sequencing/licenses/>
//

///
/// \author Chris Saunders
///

#include "extended_pos_data.hh"
#include "position_somatic_snv.hh"
#include "position_somatic_snv_strand_grid.hh"
#include "position_somatic_snv_strand_grid_vcf.hh"
#include "somatic_indel.hh"
#include "somatic_indel_grid.hh"
#include "strelka_pos_processor.hh"

#include "blt_util/log.hh"
#include "starling_common/starling_indel_error_prob.hh"
#include "starling_common/starling_indel_report_info.hh"
#include "starling_common/starling_pos_processor_base_stages.hh"

#include <iomanip>

#define SOMATIC_STDOUT

strelka_pos_processor::
strelka_pos_processor(
    const strelka_options& opt,
    const strelka_deriv_options& dopt,
    const reference_contig_segment& ref,
    const strelka_streams& client_io)
    : base_t(opt,dopt,ref,client_io,STRELKA_SAMPLE_TYPE::SIZE)
    , _opt(opt)
    , _dopt(dopt)
    , _client_io(client_io)
    , _callProcessor(client_io.somatic_callable_osptr())
    , _indelWriter(opt, dopt, client_io.somatic_indel_osptr())
    , _indelRegionIndexNormal(0)
    , _indelRegionIndexTumor(0)
{
    using namespace STRELKA_SAMPLE_TYPE;

    sample_info& normal_sif(sample(NORMAL));
    sample_info& tumor_sif(sample(TUMOR));

    // set sample-specific parameter overrides:
    normal_sif.sample_opt.min_read_bp_flank = opt.normal_sample_min_read_bp_flank;

    if (opt.is_tumor_sample_min_candidate_indel_reads)
    {
        tumor_sif.sample_opt.min_candidate_indel_reads = opt.tumor_sample_min_candidate_indel_reads;
    }
    if (opt.is_tumor_sample_min_small_candidate_indel_read_frac)
    {
        tumor_sif.sample_opt.min_small_candidate_indel_read_frac = opt.tumor_sample_min_small_candidate_indel_read_frac;
    }

    // setup indel syncronizers:
    {
        double max_candidate_normal_sample_depth(-1.);
        if (dopt.sfilter.is_max_depth())
        {
            if (opt.max_candidate_indel_depth_factor > 0.)
            {
                max_candidate_normal_sample_depth = (opt.max_candidate_indel_depth_factor * dopt.sfilter.max_depth);
            }
        }

        if (opt.max_candidate_indel_depth > 0.)
        {
            if (max_candidate_normal_sample_depth > 0.)
            {
                max_candidate_normal_sample_depth = std::min(max_candidate_normal_sample_depth,static_cast<double>(opt.max_candidate_indel_depth));
            }
            else
            {
                max_candidate_normal_sample_depth = opt.max_candidate_indel_depth;
            }
        }

        indel_sync_data isdata;
        isdata.register_sample(normal_sif.indel_buff,normal_sif.estdepth_buff,normal_sif.estdepth_buff_tier2,
                               normal_sif.sample_opt, max_candidate_normal_sample_depth, NORMAL);
        isdata.register_sample(tumor_sif.indel_buff,tumor_sif.estdepth_buff,tumor_sif.estdepth_buff_tier2,
                               tumor_sif.sample_opt, -1., TUMOR);
        normal_sif.indel_sync_ptr.reset(new indel_synchronizer(opt,isdata,NORMAL));
        tumor_sif.indel_sync_ptr.reset(new indel_synchronizer(opt,isdata,TUMOR));
    }

    // setup indel avg window:
    _indelRegionIndexNormal=normal_sif.wav.add_win(opt.sfilter.indelRegionFlankSize*2);
    _indelRegionIndexTumor=tumor_sif.wav.add_win(opt.sfilter.indelRegionFlankSize*2);
}



void
strelka_pos_processor::
insert_noise_pos(
    const pos_t pos,
    const SiteNoise& sn)
{
    _stageman.validate_new_pos_value(pos,STAGE::READ_BUFFER);
    _noisePos.insertSiteNoise(pos,sn);
}


void
strelka_pos_processor::
process_pos_snp_somatic(const pos_t pos)
{
    using namespace STRELKA_SAMPLE_TYPE;

    const pos_t output_pos(pos+1);
    const char ref_base(_ref.get_base(pos));

    sample_info& normal_sif(sample(NORMAL));
    sample_info& tumor_sif(sample(TUMOR));

    const bool is_dep(_is_dependent_eprob);

    // TODO this is ridiculous -- if the tier2 data scheme works then come back and clean this up:
    static const unsigned n_tier(2);
    std::unique_ptr<extended_pos_data> normald_ptr[n_tier];
    std::unique_ptr<extended_pos_data> tumord_ptr[n_tier];

    extra_position_data* normal_epd_ptr[n_tier] = { &(normal_sif.epd) , &(_tier2_epd[NORMAL]) };
    extra_position_data* tumor_epd_ptr[n_tier] = { &(tumor_sif.epd) , &(_tier2_epd[TUMOR]) };
#if 0
    normald_ptr[0].reset(normal_sif.bc_buff.get_pos(pos),normal_sif.epd,
                         ref_base,_opt,_dpcache,is_dep,is_include_tier2);
    tumord_ptr[0].reset(tumor_sif.bc_buff.get_pos(pos),tumor_sif.epd,
                        ref_base,_opt,_dpcache,is_dep,is_include_tier2);
#endif

    for (unsigned t(0); t<n_tier; ++t)
    {
        const bool is_include_tier2(t!=0);
        if (is_include_tier2 && (! _opt.is_tier2())) continue;
        normald_ptr[t].reset(new extended_pos_data(normal_sif.bc_buff.get_pos(pos),*(normal_epd_ptr[t]),
                                                   ref_base,_opt,_dpcache,is_dep,is_include_tier2));
        tumord_ptr[t].reset(new extended_pos_data(tumor_sif.bc_buff.get_pos(pos),*(tumor_epd_ptr[t]),
                                                  ref_base,_opt,_dpcache,is_dep,is_include_tier2));
    }

#if 0
    sif.ss.update(n_calls);
    sif.used_ss.update(n_used_calls);
    if (pi.ref_base != 'N')
    {
        sif.ssn.update(n_calls);
        sif.used_ssn.update(n_used_calls);
    }
#endif

    // note single-sample anomaly filtration won't apply here (more of
    // a vestigial blt feature anyway)
    //

    // retain original blt loop structure from the single-sample case
    // to allow for multiple interacting tests at one site
    //

    //    somatic_snv_genotype sgt;
    somatic_snv_genotype_grid sgtg;

    if (_opt.is_somatic_snv())
    {
        sgtg.is_forced_output=is_forced_output_pos(pos);

        const extended_pos_info* normal_epi_t2_ptr(NULL);
        const extended_pos_info* tumor_epi_t2_ptr(NULL);
        if (_opt.is_tier2())
        {
            normal_epi_t2_ptr=(&(normald_ptr[1]->good_epi));
            tumor_epi_t2_ptr=(&(tumord_ptr[1]->good_epi));
        }

        const bool isComputeNonSomatic(_opt.is_somatic_callable());

        _dopt.sscaller_strand_grid().position_somatic_snv_call(
            normald_ptr[0]->good_epi,
            tumord_ptr[0]->good_epi,
            normal_epi_t2_ptr,
            tumor_epi_t2_ptr,
            isComputeNonSomatic,
            sgtg);

        if (_opt.is_somatic_callable())
        {
            _callProcessor.add(_chrom_name,output_pos,sgtg);
        }
    }

    // report events:
    //
    bool is_reported_event(false);

    if (sgtg.is_output())
    {
<<<<<<< HEAD
//        std::ostream& bos(*_client_io.somatic_snv_osptr());
        std::ostream& bos = std::cout;

        {
            const SiteNoise* snp(_noisePos.getPos(pos));
            if (snp == nullptr)
            {
                sgtg.sn.clear();
            }
            else
            {
                sgtg.sn = *snp;
            }
        }
=======
        #ifdef SOMATIC_STDOUT
                std::ostream& bos = std::cout;
        #else
                std::ostream& bos(*_client_io.somatic_snv_osptr());
        #endif

>>>>>>> 3618b4fa

        // have to keep tier1 counts for filtration purposes:
#ifdef SOMATIC_DEBUG
        write_snv_prefix_info_file(_chrom_name,output_pos,ref_base,normald,tumord,log_os);
        log_os << "\n";
#endif

        bos << _chrom_name << '\t'
            << output_pos << '\t'
            << ".";

        static const bool is_write_nqss(false);
        write_vcf_somatic_snv_genotype_strand_grid(_opt,_dopt,sgtg,is_write_nqss,
                                                   *(normald_ptr[0]),
                                                   *(tumord_ptr[0]),
                                                   *(normald_ptr[1]),
                                                   *(tumord_ptr[1]),
                                                   bos);
        bos << "\n";

        is_reported_event = true;
    }

    if (_opt.is_print_all_site_evidence || (_opt.is_print_evidence && is_reported_event))
    {
        log_os << "TUMOR/NORMAL EVIDENCE pos: " << output_pos << "\n"
               << "is_snv: " << sgtg.is_snv() << "\n"
               << "normal-data:\n" << normald_ptr[0]->epd.good_pi << "\n"
               << "tumor-data:\n" << tumord_ptr[0]->epd.good_pi << "\n";
    }
}



void
strelka_pos_processor::
process_pos_indel_somatic(const pos_t pos)
{
    using namespace STRELKA_SAMPLE_TYPE;

    //    std::ostream& report_os(get_report_os());
    sample_info& normal_sif(sample(NORMAL));
    sample_info& tumor_sif(sample(TUMOR));

    // with indel synchronization turned on in this model, we should
    // only need to iterate through one sample or the other -- for now
    // we just pick one -- would be nicer in the future to have a way
    // to
    //
    typedef indel_buffer::const_iterator ciiter;
    ciiter i(tumor_sif.indel_buff.pos_iter(pos));
    const ciiter i_end(tumor_sif.indel_buff.pos_iter(pos+1));

    for (; i!=i_end; ++i)
    {
        const indel_key& ik(i->first);

        // don't write breakpoint output:
        if (ik.is_breakpoint()) continue;

        const indel_data& tumor_id(get_indel_data(i));
        if (! tumor_sif.indel_sync().is_candidate_indel(ik,tumor_id)) continue;

        const indel_data* normal_id_ptr(normal_sif.indel_buff.get_indel_data_ptr(ik));
        assert(NULL != normal_id_ptr);
        const indel_data& normal_id(*normal_id_ptr);

        if (normal_id.read_path_lnp.empty() && tumor_id.read_path_lnp.empty()) continue;

        //bool is_indel(false);

        if (_opt.is_somatic_indel())
        {
            // indel_report_info needs to be run first now so that
            // local small repeat info is available to the indel
            // caller

            // get iri from either sample:
            starling_indel_report_info iri;
            get_starling_indel_report_info(ik,tumor_id,_ref,iri);

            double indel_error_prob(0);
            double ref_error_prob(0);
            get_indel_error_prob(_opt,iri,indel_error_prob,ref_error_prob);

            somatic_indel_call sindel;
#ifdef USE_ORIG_SINDEL
            static const bool is_use_alt_indel(true);
            _dopt.sicaller().get_somatic_indel(_opt,_dopt,
                                               indel_error_prob,ref_error_prob,
                                               ik,normal_id,tumor_id,
                                               is_use_alt_indel,
                                               sindel);
#else
            static const bool is_use_alt_indel(true);
            _dopt.sicaller_grid().get_somatic_indel(_opt,_dopt,
                                                    normal_sif.sample_opt,
                                                    tumor_sif.sample_opt,
                                                    indel_error_prob,ref_error_prob,
                                                    ik,normal_id,tumor_id,
                                                    is_use_alt_indel,
                                                    sindel);
#endif

            if (sindel.is_output())
            {
                // get sample specific info:
                SomaticIndelVcfInfo siInfo;
                siInfo.sindel = sindel;
                siInfo.iri = iri;

                for (unsigned t(0); t<2; ++t)
                {
                    const bool is_include_tier2(t!=0);
                    get_starling_indel_sample_report_info(_dopt,ik,normal_id,normal_sif.bc_buff,
                                                          is_include_tier2,is_use_alt_indel,
                                                          siInfo.nisri[t]);
                    get_starling_indel_sample_report_info(_dopt,ik,tumor_id,tumor_sif.bc_buff,
                                                          is_include_tier2,is_use_alt_indel,
                                                          siInfo.tisri[t]);
                }

                pos_t indel_pos(ik.pos);
                if (ik.type != INDEL::BP_RIGHT)
                {
                    indel_pos -= 1;
                }

                _indelWriter.cacheIndel(indel_pos,siInfo);
            }

#if 0
            /// TODO put this option under runtime control...
            /// TODO setup option so that read keys persist longer when needed for this case...
            ///
            static const bool is_print_indel_evidence(false);

            if (is_print_indel_evidence and is_indel)
            {
                report_os << "INDEL_EVIDENCE " << ik;

                typedef indel_data::score_t::const_iterator siter;
                siter i(id.read_path_lnp.begin()), i_end(id.read_path_lnp.end());
                for (; i!=i_end; ++i)
                {
                    const align_id_t read_id(i->first);
                    const read_path_scores& lnp(i->second);
                    const read_path_scores pprob(indel_lnp_to_pprob(_dopt,lnp));
                    const starling_read* srptr(sif.read_buff.get_read(read_id));

                    report_os << "read key: ";
                    if (NULL==srptr) report_os << "UNKNOWN_KEY";
                    else            report_os << srptr->key();
                    report_os << "\n"
                              << "read log_lhoods: " << lnp << "\n"
                              << "read pprobs: " << pprob << "\n";
                }
            }
#endif
        }
    }
}



void
strelka_pos_processor::
write_counts(const pos_range& output_report_range) const
{

    std::ostream* report_os_ptr(get_report_osptr());
    if (NULL==report_os_ptr) return;
    std::ostream& report_os(*report_os_ptr);

    for (unsigned i(0); i<STRELKA_SAMPLE_TYPE::SIZE; ++i)
    {
        const sample_info& sif(sample(i));
        const std::string label(STRELKA_SAMPLE_TYPE::get_label(i));

        report_os << std::setprecision(8);
        report_stream_stat(sif.ss,(label+"_ALLSITES_COVERAGE").c_str(),output_report_range,report_os);
        report_stream_stat(sif.used_ss,(label+"_ALLSITES_COVERAGE_USED").c_str(),output_report_range,report_os);

        if (_opt.is_ref_set())
        {
            report_stream_stat(sif.ssn,(label+"_NO_REF_N_COVERAGE").c_str(),output_report_range,report_os);
            report_stream_stat(sif.used_ssn,(label+"_NO_REF_N_COVERAGE_USED").c_str(),output_report_range,report_os);
        }
    }
}


void
strelka_pos_processor::
run_post_call_step(
    const int stage_no,
    const pos_t pos)
{
    if (stage_no != static_cast<int>(_dopt.sfilter.indelRegionStage))
    {
        base_t::run_post_call_step(stage_no, pos);
        return;
    }

    if (! _indelWriter.testPos(pos)) return;

    const win_avg_set& was_normal(sample(STRELKA_SAMPLE_TYPE::NORMAL).wav.get_win_avg_set(_indelRegionIndexNormal));
    const win_avg_set& was_tumor(sample(STRELKA_SAMPLE_TYPE::TUMOR).wav.get_win_avg_set(_indelRegionIndexTumor));

    _indelWriter.addIndelWindowData(pos, was_normal, was_tumor);
}<|MERGE_RESOLUTION|>--- conflicted
+++ resolved
@@ -207,9 +207,7 @@
 
     if (sgtg.is_output())
     {
-<<<<<<< HEAD
-//        std::ostream& bos(*_client_io.somatic_snv_osptr());
-        std::ostream& bos = std::cout;
+
 
         {
             const SiteNoise* snp(_noisePos.getPos(pos));
@@ -222,14 +220,11 @@
                 sgtg.sn = *snp;
             }
         }
-=======
         #ifdef SOMATIC_STDOUT
                 std::ostream& bos = std::cout;
         #else
                 std::ostream& bos(*_client_io.somatic_snv_osptr());
         #endif
-
->>>>>>> 3618b4fa
 
         // have to keep tier1 counts for filtration purposes:
 #ifdef SOMATIC_DEBUG
