--- conflicted
+++ resolved
@@ -124,30 +124,24 @@
 
     enum index_t
     {
-<<<<<<< HEAD
         MQ0_FRAC,
 //		AFR,
 		LOR,
-=======
->>>>>>> cb84c76a
-        SIZE
-    };
-
-    static
-    const char*
-    get_feature_label(const unsigned idx)
-    {
-        switch (idx)
-        {
-<<<<<<< HEAD
+        SIZE
+    };
+
+    static
+    const char*
+    get_feature_label(const unsigned idx)
+    {
+        switch (idx)
+        {
         case MQ0_FRAC:
             return "MQ0_FRAC";
 //        case AFR:
 //            return "AlleleFreqRatio";
         case LOR:
         	return "LogOddsRatio";
-=======
->>>>>>> cb84c76a
         default:
             assert(false && "Unknown feature");
             return nullptr;
