--- conflicted
+++ resolved
@@ -31,11 +31,7 @@
 
 
 // Add a SNP site to the phasing buffer
-<<<<<<< HEAD
-=======
-//,const gvcf_block_site_record& empty_block)
-
->>>>>>> be88c767
+
 bool
 assembly_streamer::
 add_site(site_info& si)
@@ -114,12 +110,9 @@
         make_record();
 //      log_os << "Assembling " << this->block_start << " - " << this->block_end << std::endl;
     }
-<<<<<<< HEAD
 //    this->write_out_buffer();
     this->notify_consumer();
     this->clear();
-=======
->>>>>>> be88c767
     return true;
 }
 
@@ -191,16 +184,12 @@
 assembly_streamer::create_contig_records()
 {
     // pick first records in buffer as our anchoring point for the assembled record
-<<<<<<< HEAD
-    site_info& base = (this->_site_buffer.at(0));
-    this->clear_buffer();
-=======
     notify_consumer_up_to(asmRegion.begin_pos());
     site_info base = _site_buffer.at(0);
     clear_site_buffer_to_pos(asmRegion.end_pos());
     clear_indel_buffer_to_pos(asmRegion.end_pos());
     //assert("site buffer not empty" && _site_buffer.size() > 0);
->>>>>>> be88c767
+
 
     // add information from the alleles selected for output
     std::stringstream alt;
@@ -220,12 +209,6 @@
     std::stringstream AD;
     rescore(AD);
 
-<<<<<<< HEAD
-=======
-//    log_os << "max_1 " << max_alleles[0].first << "=" << max_alleles[0].second << "\n";
-//    log_os << "max_2 " << max_alleles[1].first << "=" << max_alleles[1].second << "\n";
-
->>>>>>> be88c767
     base.phased_ref = this->reference;
     //const bool is_ref(max_alleles[0].first==this->reference || max_alleles[1].first==this->reference);
     base.smod.is_block                  = false;
