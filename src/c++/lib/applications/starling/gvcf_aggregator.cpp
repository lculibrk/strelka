--- conflicted
+++ resolved
@@ -62,14 +62,10 @@
     , _head_pos(dopt.report_range.begin_pos)
     , _CM(_opt, dopt.gvcf)
     , _gvcf_comp(opt.gvcf,nocompress_regions)
-<<<<<<< HEAD
     , _overlapper(_CM, _ref, *this)
-    , _codon_phaser(opt, bc_buff, _overlapper)
+    , _codon_phaser(opt, bc_buff, ref, _overlapper)
     , _targeted_region_processor(opt.gvcf.targeted_regions_bedfile, _chrom, _codon_phaser)
     , _head(_CM, _targeted_region_processor)
-=======
-    , _codon_phaser(opt, bc_buff, ref)
->>>>>>> db1ed0d0
 {
     assert(_report_range.is_begin_pos);
     assert(_report_range.is_end_pos);
@@ -117,32 +113,6 @@
             _overlapper.modify_overlapping_site(*_last_indel, si);
         }
     }
-<<<<<<< HEAD
-=======
-    else if (si.dgt.is_noploid())
-    {
-        if (! si.is_print_unknowngt())
-        {
-            si.smod.set_filter(VCF_FILTERS::PloidyConflict);
-        }
-    }
-
-
-    if (_opt.do_codon_phasing
-        && (Codon_phaser::is_phasable_site(si) || _codon_phaser.is_in_block()))
-    {
-        const bool emptyBuffer = _codon_phaser.add_site(si);
-        if ((!_codon_phaser.is_in_block()) || emptyBuffer)
-        {
-            output_phased_block();
-        }
-    }
-    else
-    {
-        skip_to_pos(si.pos);
-        add_site_internal(si);
-    }
->>>>>>> db1ed0d0
 }
 
 // fill in missing sites
@@ -177,13 +147,7 @@
     add_site_internal(si);
 }
 
-<<<<<<< HEAD
 void gvcf_aggregator::process(indel_info& ii)
-=======
-void
-gvcf_aggregator::
-output_phased_block()
->>>>>>> db1ed0d0
 {
     skip_to_pos(ii.pos);
     write_indel_record(ii);
@@ -230,39 +194,7 @@
           const starling_indel_report_info& iri,
           const starling_indel_sample_report_info& isri)
 {
-<<<<<<< HEAD
     indel_info ii(pos,ik,dindel,iri,isri);
-=======
-    // we can't handle breakends at all right now:
-    if (ik.is_breakpoint()) return;
-
-    // don't handle homozygous reference calls unless genotyping is forced
-    if (is_no_indel(dindel) && !dindel.is_forced_output) return;
-
-    // if we are in phasing a block and encounter an indel, make sure we empty block before doing anything else
-    if (_opt.do_codon_phasing && this->_codon_phaser.is_in_block())
-	{
-        // the phaser may have some accumulated SNPs - force them to be phased
-        _codon_phaser.collect_records();
-        output_phased_block();
-	}
-
-    skip_to_pos(pos);
-
-    // check if an indel is already buffered and
-    // either we don't overlap it or we get homRef for the forced-genotyped indel,
-    // in which case we need to clear it first -- note this definition
-    // of overlap deliberately picks up adjacent deletions:
-    if ((! _indel_buffer.empty()) && ((pos>_indel_end_pos) || is_no_indel(dindel)))
-    {
-        process_overlaps();
-    }
-
-    _indel_buffer.emplace_back();
-    _indel_buffer.back().init(pos,ik,dindel,iri,isri);
-    _indel_end_pos=std::max(_indel_end_pos,ik.right_pos());
->>>>>>> db1ed0d0
-    
     _head.process(ii);
 }
 
