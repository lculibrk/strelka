// -*- mode: c++; indent-tabs-mode: nil; -*-
//
// Starka
// Copyright (c) 2009-2014 Illumina, Inc.
//
// This software is provided under the terms and conditions of the
// Illumina Open Source Software License 1.
//
// You should have received a copy of the Illumina Open Source
// Software License 1 along with this program. If not, see
// <https://github.com/sequencing/licenses/>
//

/*
 * site_info_stream.hh
 *
 *  Created on: Mar 10, 2015
 *      Author: Morten Kallberg
 *
 *  Abstract class specifying the site_info stream interface for
<<<<<<< HEAD
 *  linking together consumers of site_info objects
=======
 *  linking together consumers of site_info / indel_infos
>>>>>>> d205ab1a
 */

#include "gvcf_locus_info.hh"

#include <deque>
#include <memory>

#ifndef C___SITE_INFO_STREAM_HH_
#define C___SITE_INFO_STREAM_HH_

class site_info_stream {
public:
<<<<<<< HEAD

	site_info_stream();

	~site_info_stream(){
	  notify_consumer();
	}


	virtual bool add_site(site_info& si) = 0;

        virtual bool add_indel(const indel_info& ii) = 0;

	virtual bool add_indel(const pos_t pos,
			       const indel_key ik,
			       const starling_diploid_indel_core& dindel,
			       const starling_indel_report_info& iri,
			       const starling_indel_sample_report_info& isri) = 0;

	virtual void flush()  = 0;


	//TODO this needs to return a sensible value base on what is expected in starling_pos_processor around line 59
	bool is_phasing_block(){return true;}

	void clear_buffer(){
		this->_indel_buffer.clear();
		this->_site_buffer.clear();
	}


        void clear_site_buffer_up_to(std::deque<site_info>::iterator & endIt){
	    _site_buffer.erase(_site_buffer.begin(),endIt);
	}

        void clear_site_buffer_to_pos(int stopPos){
	    std::deque<site_info>::iterator sit;
	    for (sit =  this->_site_buffer.begin();sit < this->_site_buffer.end();++sit)
	    {
		if ( sit->pos >= stopPos)
		{
		    break;
		}
	    }
	    clear_site_buffer_up_to(sit);
	}


        void clear_indel_buffer_up_to(std::deque<indel_info>::iterator & endIt){
	    _indel_buffer.erase(_indel_buffer.begin(),endIt);
	}

        void clear_indel_buffer_to_pos(int stopPos){
	    std::deque<indel_info>::iterator iit;
	    for (iit =  this->_indel_buffer.begin();iit < this->_indel_buffer.end();++iit)
	    {
		if ( iit->pos >= stopPos)
		{
		    break;
		}
	    }
	    clear_indel_buffer_up_to(iit);
	}


	void notify_consumer_up_to(int stopPos){
		if (!this->has_listner)
			return;

		//  for (const auto& val : _site_buffer)
	        //  {
		//    log_os << val << " ref " << val.ref << "\n";
		//  }

		std::deque<site_info>::iterator sit = _site_buffer.begin();
		std::deque<indel_info>::iterator iit = _indel_buffer.begin();
		while((sit != _site_buffer.end() && sit->pos < stopPos) || (iit != _indel_buffer.end() && iit->pos < stopPos))
		{
		    if (sit != _site_buffer.end())
		    {
                        if( iit != _indel_buffer.end())
			{
			  if ((*sit).pos >= (*iit).pos)
			  {
			      _consumer->add_indel(*iit);
			      ++iit;
			      continue;
			  }
			}
			this->_consumer->add_site(*sit);
			++sit;
			continue;
		    }
		    _consumer->add_indel(*iit);
		    ++iit;
		}
		clear_site_buffer_up_to(sit);
		clear_indel_buffer_up_to(iit);

	}


	void notify_consumer(){
	    int lastSitePos = -1;
	    if(_site_buffer.size()>0)
            {
	        lastSitePos = _site_buffer.back().pos;
	    }
	    int lastIndelPos = -1;
	    if(_indel_buffer.size()>0)
            {
	        lastIndelPos = _indel_buffer.back().pos;
	    }
	    notify_consumer_up_to(std::max(lastSitePos,lastIndelPos)+1);
	}

	void register_consumer(site_info_stream *consumer){
		this->_consumer = consumer;
		this->has_listner = true;
	}
=======
    site_info_stream(){}

    virtual ~site_info_stream()
    {
        // TODO this is not super-tidy, it should be handled via 
        // flush() in derived class constructors.
        // Derived site_info_stream classes should clear the buffer in 
        // their destructor to make sure this doesn't have unwanted 
        // side-effects.
        notify_consumer_up_to();
    }

    /** interface methods */
    virtual bool add_site(site_info& si) = 0;
    virtual bool add_indel(const indel_info& ii) = 0;

    /** (PK) this should go away!
     *  ideally remove from interface, move up to caller code
     */
    virtual bool add_indel(const pos_t pos,
                   const indel_key ik,
                   const starling_diploid_indel_core& dindel,
                   const starling_indel_report_info& iri,
                   const starling_indel_sample_report_info& isri)
    {
        //TODO: is this inefficient enough to avoid the extra copy?
        indel_info ii;
        ii.init(pos,ik,dindel,iri,isri);
        return add_indel(ii);
    }

    /** notify and empty buffer */
    virtual void flush()  = 0;

    // TODO this needs to return a sensible value base on what is expected in starling_pos_processor around line 59
    virtual bool is_phasing_block(){ return true; }

    /** default consumer */
    void register_consumer(std::shared_ptr<site_info_stream> consumer)
    {
        this->_consumer = consumer;
    }

 protected:

    /** notify a single consumer up to a position, optionally clear buffers up to there */
    void notify_one_consumer(std::shared_ptr<site_info_stream> consumer, int stopPos, bool clear=false);

    /** notify default consumer, clear buffer -- stop pos < 0 means empty buffer */
    void notify_consumer_up_to(int stopPos = -1);

    /** forget buffer contents without notifying */
    void clear_buffer();

    /** forget partial buffer contents without notifying */
    void clear_site_buffer_up_to(std::deque<site_info>::iterator & endIt);
    void clear_site_buffer_to_pos(int stopPos);
    void clear_indel_buffer_up_to(std::deque<indel_info>::iterator & endIt);
    void clear_indel_buffer_to_pos(int stopPos);
>>>>>>> d205ab1a

protected:
    std::shared_ptr<site_info_stream> _consumer;
    std::deque<site_info> _site_buffer;
    std::deque<indel_info> _indel_buffer;
};

#endif /* C___SITE_INFO_STREAM_HH_ */<|MERGE_RESOLUTION|>--- conflicted
+++ resolved
@@ -18,11 +18,7 @@
  *      Author: Morten Kallberg
  *
  *  Abstract class specifying the site_info stream interface for
-<<<<<<< HEAD
- *  linking together consumers of site_info objects
-=======
  *  linking together consumers of site_info / indel_infos
->>>>>>> d205ab1a
  */
 
 #include "gvcf_locus_info.hh"
@@ -35,135 +31,15 @@
 
 class site_info_stream {
 public:
-<<<<<<< HEAD
 
-	site_info_stream();
-
-	~site_info_stream(){
-	  notify_consumer();
-	}
-
-
-	virtual bool add_site(site_info& si) = 0;
-
-        virtual bool add_indel(const indel_info& ii) = 0;
-
-	virtual bool add_indel(const pos_t pos,
-			       const indel_key ik,
-			       const starling_diploid_indel_core& dindel,
-			       const starling_indel_report_info& iri,
-			       const starling_indel_sample_report_info& isri) = 0;
-
-	virtual void flush()  = 0;
-
-
-	//TODO this needs to return a sensible value base on what is expected in starling_pos_processor around line 59
-	bool is_phasing_block(){return true;}
-
-	void clear_buffer(){
-		this->_indel_buffer.clear();
-		this->_site_buffer.clear();
-	}
-
-
-        void clear_site_buffer_up_to(std::deque<site_info>::iterator & endIt){
-	    _site_buffer.erase(_site_buffer.begin(),endIt);
-	}
-
-        void clear_site_buffer_to_pos(int stopPos){
-	    std::deque<site_info>::iterator sit;
-	    for (sit =  this->_site_buffer.begin();sit < this->_site_buffer.end();++sit)
-	    {
-		if ( sit->pos >= stopPos)
-		{
-		    break;
-		}
-	    }
-	    clear_site_buffer_up_to(sit);
-	}
-
-
-        void clear_indel_buffer_up_to(std::deque<indel_info>::iterator & endIt){
-	    _indel_buffer.erase(_indel_buffer.begin(),endIt);
-	}
-
-        void clear_indel_buffer_to_pos(int stopPos){
-	    std::deque<indel_info>::iterator iit;
-	    for (iit =  this->_indel_buffer.begin();iit < this->_indel_buffer.end();++iit)
-	    {
-		if ( iit->pos >= stopPos)
-		{
-		    break;
-		}
-	    }
-	    clear_indel_buffer_up_to(iit);
-	}
-
-
-	void notify_consumer_up_to(int stopPos){
-		if (!this->has_listner)
-			return;
-
-		//  for (const auto& val : _site_buffer)
-	        //  {
-		//    log_os << val << " ref " << val.ref << "\n";
-		//  }
-
-		std::deque<site_info>::iterator sit = _site_buffer.begin();
-		std::deque<indel_info>::iterator iit = _indel_buffer.begin();
-		while((sit != _site_buffer.end() && sit->pos < stopPos) || (iit != _indel_buffer.end() && iit->pos < stopPos))
-		{
-		    if (sit != _site_buffer.end())
-		    {
-                        if( iit != _indel_buffer.end())
-			{
-			  if ((*sit).pos >= (*iit).pos)
-			  {
-			      _consumer->add_indel(*iit);
-			      ++iit;
-			      continue;
-			  }
-			}
-			this->_consumer->add_site(*sit);
-			++sit;
-			continue;
-		    }
-		    _consumer->add_indel(*iit);
-		    ++iit;
-		}
-		clear_site_buffer_up_to(sit);
-		clear_indel_buffer_up_to(iit);
-
-	}
-
-
-	void notify_consumer(){
-	    int lastSitePos = -1;
-	    if(_site_buffer.size()>0)
-            {
-	        lastSitePos = _site_buffer.back().pos;
-	    }
-	    int lastIndelPos = -1;
-	    if(_indel_buffer.size()>0)
-            {
-	        lastIndelPos = _indel_buffer.back().pos;
-	    }
-	    notify_consumer_up_to(std::max(lastSitePos,lastIndelPos)+1);
-	}
-
-	void register_consumer(site_info_stream *consumer){
-		this->_consumer = consumer;
-		this->has_listner = true;
-	}
-=======
     site_info_stream(){}
 
     virtual ~site_info_stream()
     {
-        // TODO this is not super-tidy, it should be handled via 
+        // TODO this is not super-tidy, it should be handled via
         // flush() in derived class constructors.
-        // Derived site_info_stream classes should clear the buffer in 
-        // their destructor to make sure this doesn't have unwanted 
+        // Derived site_info_stream classes should clear the buffer in
+        // their destructor to make sure this doesn't have unwanted
         // side-effects.
         notify_consumer_up_to();
     }
@@ -215,9 +91,6 @@
     void clear_site_buffer_to_pos(int stopPos);
     void clear_indel_buffer_up_to(std::deque<indel_info>::iterator & endIt);
     void clear_indel_buffer_to_pos(int stopPos);
->>>>>>> d205ab1a
-
-protected:
     std::shared_ptr<site_info_stream> _consumer;
     std::deque<site_info> _site_buffer;
     std::deque<indel_info> _indel_buffer;
