// -*- mode: c++; indent-tabs-mode: nil; -*-
//
// Strelka - Small Variant Caller
// Copyright (c) 2009-2016 Illumina, Inc.
//
// This program is free software: you can redistribute it and/or modify
// it under the terms of the GNU General Public License as published by
// the Free Software Foundation, either version 3 of the License, or
// at your option) any later version.
//
// This program is distributed in the hope that it will be useful,
// but WITHOUT ANY WARRANTY; without even the implied warranty of
// MERCHANTABILITY or FITNESS FOR A PARTICULAR PURPOSE.  See the
// GNU General Public License for more details.
//
// You should have received a copy of the GNU General Public License
// along with this program.  If not, see <http://www.gnu.org/licenses/>.
//
//
/*
 * Indelmodel.hh
 *
 *  Created on: Jun 23, 2015
 *      Author: mkallberg
 */

#pragma once

#include "IndelModelMetadata.hh"
#include "starling_common/starling_base_shared.hh"
#include "starling_common/starling_indel_report_info.hh"
#include "blt_util/blt_exception.hh"

static const unsigned max_unit_len(10);
static const unsigned max_tract_len(40);

struct indel_error_rates{
    double insert_rate;
    double delete_rate;

    indel_error_rates()
    {
        insert_rate = 0;
        delete_rate = 0;
    }
    indel_error_rates(double insert_error_rate, double delete_error_rate)
    {
        insert_rate = insert_error_rate;
        delete_rate = delete_error_rate;
    }
};

typedef indel_error_rates error_model[max_unit_len][max_tract_len];

struct IndelErrorModel
{
    IndelErrorModel();
    IndelErrorModel(const std::string& n, const std::string& v, const std::string& d,int motif, int tract):
        MaxMotifLength (motif),
        MaxTractLength (tract)
    {
        _meta.name 		= n;
        _meta.version 	= v;
        _meta.date 		= d;
    }

    const std::string&
    getName() const
    {
        return _meta.name;
    }

    void Deserialize(const Json::Value& root);

    void calc_prop(const starling_base_options& client_opt,
                   const starling_indel_report_info& iri,
                   double& indel_error_prob,
                   double& ref_error_prob,
                   bool use_length_dependence = false) const;

    void calc_abstract_prop(unsigned repeat_unit_length,
                            unsigned tract_length,
                            unsigned indel_size,
                            indel_error_rates& error_rates,
                            bool use_length_dependence) const;

    indel_error_rates calc_abstract_prop(unsigned repeat_unit_length,
                            unsigned tract_length,
                            unsigned indel_size,
                            bool use_length_dependence) const;

    bool is_simple_tandem_repeat(const starling_indel_report_info& iri) const;

    unsigned get_max_motif_length() const
    {
        return MaxMotifLength;
    }

    void add_prop(const unsigned& unit, const unsigned& tract, const indel_error_rates& myProps);

private:
    static
    unsigned
    get_min_tract_length(const starling_indel_report_info& iri)
    {
        return iri.repeat_unit_length * 2;
    }

<<<<<<< HEAD
    static
    unsigned
    get_min_tract_length(unsigned repeat_unit_length)
    {
        return repeat_unit_length * 2;
    }
=======
    IndelModelMetadata _meta;
>>>>>>> eb1090e1

public:
    error_model model;
    unsigned MaxMotifLength, MaxTractLength;
};


IndelErrorModel generate_new_indel_error_model();

IndelErrorModel generate_old_indel_error_model();<|MERGE_RESOLUTION|>--- conflicted
+++ resolved
@@ -106,16 +106,7 @@
         return iri.repeat_unit_length * 2;
     }
 
-<<<<<<< HEAD
-    static
-    unsigned
-    get_min_tract_length(unsigned repeat_unit_length)
-    {
-        return repeat_unit_length * 2;
-    }
-=======
     IndelModelMetadata _meta;
->>>>>>> eb1090e1
 
 public:
     error_model model;
