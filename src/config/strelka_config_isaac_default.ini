--- conflicted
+++ resolved
@@ -72,13 +72,9 @@
 # normal samples, but occurs at any frequency.
 #
 #ssnvNoise = 0.00000025
-<<<<<<< HEAD
 ssnvNoise  = 0.0000000005
 sindelNoise= 0.000001
-=======
-ssnvNoise = 0.0000000005
-sindelNoise = 0.000001
->>>>>>> 5a0453f1
+              
 
 #
 # Fraction of snv noise attributed to strand-bias.
