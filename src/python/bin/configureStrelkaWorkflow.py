#!/usr/bin/env python
#
# Strelka - Small Variant Caller
# Copyright (c) 2009-2016 Illumina, Inc.
#
# This program is free software: you can redistribute it and/or modify
# it under the terms of the GNU General Public License as published by
# the Free Software Foundation, either version 3 of the License, or
# at your option) any later version.
#
# This program is distributed in the hope that it will be useful,
# but WITHOUT ANY WARRANTY; without even the implied warranty of
# MERCHANTABILITY or FITNESS FOR A PARTICULAR PURPOSE.  See the
# GNU General Public License for more details.
#
# You should have received a copy of the GNU General Public License
# along with this program.  If not, see <http://www.gnu.org/licenses/>.
#
#

"""
This script configures the Strelka somatic small variant calling workflow
"""

import os,sys

scriptDir=os.path.abspath(os.path.dirname(__file__))
scriptName=os.path.basename(__file__)
workflowDir=os.path.abspath(os.path.join(scriptDir,"@THIS_RELATIVE_PYTHON_LIBDIR@"))
templateConfigDir=os.path.abspath(os.path.join(scriptDir,'@THIS_RELATIVE_CONFIGDIR@'))

sys.path.append(workflowDir)

from configBuildTimeInfo import workflowVersion
from starkaOptions import StarkaWorkflowOptionsBase
from configureUtil import BamSetChecker, groomBamList, OptParseException, joinFile, \
                            checkFixTabixListOption, validateFixExistingFileArg
from makeRunScript import makeRunScript
from strelkaWorkflow import StrelkaWorkflow
from workflowUtil import ensureDir



class StrelkaWorkflowOptions(StarkaWorkflowOptionsBase) :

    def workflowDescription(self) :
        return """Version: %s

This script configures the Strelka somatic small variant calling pipeline.
You must specify BAM/CRAM file(s) for a pair of samples.
""" % (workflowVersion)


    def addWorkflowGroupOptions(self,group) :
        group.add_option("--normalBam", type="string",dest="normalBamList",metavar="FILE", action="append",
                         help="Normal sample BAM or CRAM file. (no default)")
        group.add_option("--tumorBam","--tumourBam", type="string",dest="tumorBamList",metavar="FILE", action="append",
                         help="Tumor sample BAM or CRAM file. [required] (no default)")
<<<<<<< HEAD
        group.add_option("--isWriteCallableRegion", action="store_true",
                         help="Write out a bed file describing somatic callable regions of thedupliates genome")
=======
        group.add_option("--outputCallableRegions", dest="isOutputCallableRegions", action="store_true",
                         help="Output a bed file describing somatic callable regions of the genome")

>>>>>>> c4864a2d
        StarkaWorkflowOptionsBase.addWorkflowGroupOptions(self,group)

    def addExtendedGroupOptions(self,group) :
        group.add_option("--somaticSnvScoringModelFile", type="string", dest="somaticSnvScoringModelFile", metavar="FILE",
                         help="Provide a custom EVS model file for somatic SNVs (default: %default)")
        group.add_option("--somaticIndelScoringModelFile", type="string", dest="somaticIndelScoringModelFile", metavar="FILE",
                         help="Provide a custom EVS model file for somatic Indels (default: %default)")
        group.add_option("--noiseVcf", type="string",dest="noiseVcfList",metavar="FILE", action="append",
                         help="Noise vcf file (submit argument multiple times for more than one file)")
        group.add_option("--enableSomaticIndelScoring", action="store_true", dest="isSomaticIndelEmpiricalScoring",
                         help="Enable empirical variant scoring for somatic indels")
        StarkaWorkflowOptionsBase.addExtendedGroupOptions(self,group)

    def getOptionDefaults(self) :

        self.configScriptDir=scriptDir
        defaults=StarkaWorkflowOptionsBase.getOptionDefaults(self)

        configDir=os.path.abspath(os.path.join(scriptDir,"@THIS_RELATIVE_CONFIGDIR@"))
        assert os.path.isdir(configDir)

        defaults.update({
            'runDir' : 'StrelkaWorkflow',
            "minTier2Mapq" : 0,
            "isSomaticIndelEmpiricalScoring" : False,
            'somaticSnvScoringModelFile' : joinFile(configDir,'somaticVariantScoringModels.json'),
            'somaticIndelScoringModelFile' : joinFile(configDir,'somaticVariantScoringModels.json'),
            'isOutputCallableRegions' : False,
            'noiseVcfList' : None
            })
        return defaults



    def validateAndSanitizeExistingOptions(self,options) :

        StarkaWorkflowOptionsBase.validateAndSanitizeExistingOptions(self,options)
        groomBamList(options.normalBamList,"normal sample")
        groomBamList(options.tumorBamList, "tumor sample")

        checkFixTabixListOption(options.noiseVcfList,"noise vcf")

        options.somaticSnvScoringModelFile=validateFixExistingFileArg(options.somaticSnvScoringModelFile,"Somatic SNV empirical scoring file")
        options.somaticIndelScoringModelFile=validateFixExistingFileArg(options.somaticIndelScoringModelFile,"Somatic indel empirical scoring file")


    def validateOptionExistence(self,options) :

        StarkaWorkflowOptionsBase.validateOptionExistence(self,options)

        def checkRequired(bamList,label):
            if (bamList is None) or (len(bamList) == 0) :
                raise OptParseException("No %s sample BAM/CRAM files specified" % (label))

        checkRequired(options.tumorBamList,"tumor")

        bcheck = BamSetChecker()

        def singleAppender(bamList,label):
            if bamList is None : return
            if len(bamList) > 1 :
                raise OptParseException("More than one %s sample BAM/CRAM files specified" % (label))
            bcheck.appendBams(bamList,label)

        singleAppender(options.normalBamList,"normal")
        singleAppender(options.tumorBamList,"tumor")
        bcheck.check(options.htsfileBin,
                     options.referenceFasta)

def main() :

    primarySectionName="strelka"
    options,iniSections=StrelkaWorkflowOptions().getRunOptions(primarySectionName,
                                                               version=workflowVersion)

    # we don't need to instantiate the workflow object during configuration,
    # but this is done here to trigger additional parameter validation:
    #
    StrelkaWorkflow(options,iniSections)

    # generate runscript:
    #
    ensureDir(options.runDir)
    scriptFile=os.path.join(options.runDir,"runWorkflow.py")

    makeRunScript(scriptFile,os.path.join(workflowDir,"strelkaWorkflow.py"),"StrelkaWorkflow",primarySectionName,iniSections)

    notefp=sys.stdout
    notefp.write("""
Successfully created workflow run script.
To execute the workflow, run the following script and set appropriate options:

%s
""" % (scriptFile))


if __name__ == "__main__" :
    main()<|MERGE_RESOLUTION|>--- conflicted
+++ resolved
@@ -56,14 +56,9 @@
                          help="Normal sample BAM or CRAM file. (no default)")
         group.add_option("--tumorBam","--tumourBam", type="string",dest="tumorBamList",metavar="FILE", action="append",
                          help="Tumor sample BAM or CRAM file. [required] (no default)")
-<<<<<<< HEAD
         group.add_option("--isWriteCallableRegion", action="store_true",
                          help="Write out a bed file describing somatic callable regions of thedupliates genome")
-=======
-        group.add_option("--outputCallableRegions", dest="isOutputCallableRegions", action="store_true",
-                         help="Output a bed file describing somatic callable regions of the genome")
 
->>>>>>> c4864a2d
         StarkaWorkflowOptionsBase.addWorkflowGroupOptions(self,group)
 
     def addExtendedGroupOptions(self,group) :
