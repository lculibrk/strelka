--- conflicted
+++ resolved
@@ -1,4 +1,3 @@
-<<<<<<< HEAD
 v2.0.2
 - Add haplotype score option to command-line
 v2.0.1
@@ -15,11 +14,9 @@
 - Bugfix: gVCF output was being written +1 past end of requirested range
 v2.0a1
 - initial version of starling with direct gVCF output
-=======
 v1.1.0
 - Import all updates from starling/strelka maintained on the strelka
 standalone 0.4.10 tag.
 v1.0.0
 - initial transfer of v1 starling/strelka from the public strelka release
-branch
->>>>>>> 33dd4494
+branch