--- conflicted
+++ resolved
@@ -1,12 +1,13 @@
-<<<<<<< HEAD
+v2.0.2
+- Added VQSR for indels
+- Updated VQSR model parameters
+- Updated homopolymer error-model
+- Modified block-compression parameters for better NextSeq compression 
+- Added option for providing bed-file with sites that should not be block-compressed 
 - STARKA-50 option to output somatic-callable bed file
 v2.0.17
 - STARKA-48 Fixed formatting bug for high GQX 
 - Header fix for adjusted Nova filters
-=======
-v2.0.17
-- Introduced 
->>>>>>> b9cea7c2
 v2.0.16
 - Adjusted filters for Nova release
 v2.0.15
