--- conflicted
+++ resolved
@@ -605,12 +605,8 @@
 
     // assume that pos_procesor, as a container, is no longer empty...
     _is_skip_process_pos=false;
-<<<<<<< HEAD
-    // check read_size:
-=======
-
     // update read_size:
->>>>>>> aca5d436
+
     {
         const unsigned rs(static_cast<unsigned>(STARLING_LARGEST_READ_SIZE_PAD*br.read_size()));
         if(! update_largest_read_size(rs)){
@@ -655,18 +651,12 @@
         const bam_seq bseq(br.get_bam_read());
         try {
             static const std::pair<bool,bool> edge_pin(std::make_pair(false,false));
-<<<<<<< HEAD
-//            log_os << "bam record information " << static_cast<int>(br.map_qual()) << endl;
-            add_alignment_indels_to_sppr(_client_opt.max_indel_size,_ref,
-                                         al,bseq,*this,iat,res.second,sample_no,
-                                         edge_pin,contig_indels_ptr);
-=======
             const unsigned total_indel_ref_span_per_read =
                     add_alignment_indels_to_sppr(_client_opt.max_indel_size,_ref,
                                                  al,bseq,*this,iat,res.second,sample_no,
                                                  edge_pin,contig_indels_ptr);
             update_largest_total_indel_ref_span_per_read(total_indel_ref_span_per_read);
->>>>>>> aca5d436
+
         } catch (...) {
             log_os << "\nException caught in add_alignment_indels_to_sppr() while processing record: " << read_key(br) << "\n";
             throw;
