--- conflicted
+++ resolved
@@ -454,15 +454,8 @@
 bool
 starling_pos_processor_base::
 update_largest_read_size(const unsigned rs) {
-<<<<<<< HEAD
     if(rs>STARLING_MAX_READ_SIZE) return false;
-
     if(rs<=get_largest_read_size()) return true;
-=======
-    if (rs>STARLING_MAX_READ_SIZE) return false;
-
-    if (rs<=get_largest_read_size()) return true;
->>>>>>> 84690229
     _rmi.resize(rs);
     update_stageman();
     return true;
@@ -473,11 +466,7 @@
 void
 starling_pos_processor_base::
 update_largest_indel_ref_span(const unsigned is) {
-<<<<<<< HEAD
     if(is<=_largest_indel_ref_span) return;
-=======
-    if (is<=_largest_indel_ref_span) return;
->>>>>>> 84690229
     assert(is<=_client_opt.max_indel_size);
     _largest_indel_ref_span=std::min(is,_client_opt.max_indel_size);
     update_largest_total_indel_ref_span_per_read(is);
@@ -489,11 +478,7 @@
 void
 starling_pos_processor_base::
 update_largest_total_indel_ref_span_per_read(const unsigned is) {
-<<<<<<< HEAD
     if(is<=_largest_total_indel_ref_span_per_read) return;
-=======
-    if (is<=_largest_total_indel_ref_span_per_read) return;
->>>>>>> 84690229
     _largest_total_indel_ref_span_per_read=is;
     update_stageman();
 }
@@ -619,19 +604,10 @@
 
     // assume that pos_procesor, as a container, is no longer empty...
     _is_skip_process_pos=false;
-<<<<<<< HEAD
     // update read_size:
-
     {
         const unsigned rs(static_cast<unsigned>(STARLING_LARGEST_READ_SIZE_PAD*br.read_size()));
         if(! update_largest_read_size(rs)){
-=======
-
-    // update read_size:
-    {
-        const unsigned rs(static_cast<unsigned>(STARLING_LARGEST_READ_SIZE_PAD*br.read_size()));
-        if (! update_largest_read_size(rs)) {
->>>>>>> 84690229
             std::ostringstream oss;
             oss << "ERROR: Input read size: " << br.read_size() << " exceeds maximum.";
             throw blt_exception(oss.str().c_str());
@@ -674,18 +650,10 @@
         try {
             static const std::pair<bool,bool> edge_pin(std::make_pair(false,false));
             const unsigned total_indel_ref_span_per_read =
-<<<<<<< HEAD
                     add_alignment_indels_to_sppr(_client_opt.max_indel_size,_ref,
                                                  al,bseq,*this,iat,res.second,sample_no,
                                                  edge_pin,contig_indels_ptr);
             update_largest_total_indel_ref_span_per_read(total_indel_ref_span_per_read);
-
-=======
-                add_alignment_indels_to_sppr(_client_opt.max_indel_size,_ref,
-                                             al,bseq,*this,iat,res.second,sample_no,
-                                             edge_pin,contig_indels_ptr);
-            update_largest_total_indel_ref_span_per_read(total_indel_ref_span_per_read);
->>>>>>> 84690229
         } catch (...) {
             log_os << "\nException caught in add_alignment_indels_to_sppr() while processing record: " << read_key(br) << "\n";
             throw;
@@ -863,11 +831,7 @@
 
     const known_pos_range realign_pr(get_realignment_range(pos, _stageman.get_stage_data()));
 
-<<<<<<< HEAD
     for(unsigned s(0); s<_n_samples; ++s) {
-=======
-    for (unsigned s(0); s<_n_samples; ++s) {
->>>>>>> 84690229
         sample_info& sif(sample(s));
         read_segment_iter ri(sif.read_buff.get_pos_read_segment_iter(pos));
         for (read_segment_iter::ret_val r; true; ri.next()) {
@@ -878,11 +842,7 @@
                 rseg.is_treated_as_anytier_mapping()) {
                 try {
                     realign_and_score_read(_client_opt,_client_dopt,sif.sample_opt,_ref,realign_pr,rseg,sif.indel_sync());
-<<<<<<< HEAD
-                } catch(...) {
-=======
                 } catch (...) {
->>>>>>> 84690229
                     log_os << "ERROR: Exception caught in align_pos() while realigning segment: "
                            << static_cast<int>(r.second) << " of read: " << (*r.first) << "\n";
                     throw;
@@ -1401,11 +1361,7 @@
     const bool is_mapq_adjust(mapq<=80);
     // test read against max indel size (this is a backup, should have been taken care of upstream):
     const unsigned read_ref_mapped_size(apath_ref_length(best_al.path));
-<<<<<<< HEAD
     if(read_ref_mapped_size > (read_size+get_largest_total_indel_ref_span_per_read())) {
-=======
-    if (read_ref_mapped_size > (read_size+get_largest_total_indel_ref_span_per_read())) {
->>>>>>> 84690229
         //brc.large_ref_deletion++;
         return;
     }
