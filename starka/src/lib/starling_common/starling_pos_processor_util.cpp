--- conflicted
+++ resolved
@@ -425,11 +425,7 @@
         const int insert_length(as-nfix);
         const int delete_length(rs-nfix);
 
-<<<<<<< HEAD
-        indel in;
-=======
         indel_observation obs;
->>>>>>> 33dd4494
         // starling indel pos is at the first changed base but zero-indexed:
         obs.key.pos = (vcf_indel.pos+xfix.first-1);
         if(insert_length>0) {
@@ -449,12 +445,7 @@
             exit(EXIT_FAILURE);
         }
 
-<<<<<<< HEAD
-        in.data.is_external_candidate = true;
-        sppr.insert_indel(in,sample_no);
-=======
         obs.data.is_external_candidate = true;
         sppr.insert_indel(obs,sample_no);
->>>>>>> 33dd4494
     }
 }