--- conflicted
+++ resolved
@@ -132,19 +132,12 @@
 is_any_nonovermax(const unsigned max_indel_size) const {
 
     const read_segment& rseg(*this);
-<<<<<<< HEAD
-    if((! rseg.genome_align().empty()) &&
-       (! rseg.genome_align().is_overmax(max_indel_size))) return true;
-
-    BOOST_FOREACH(const contig_align_t::value_type& calign, rseg.contig_align()){
-        if(! calign.second.is_overmax(max_indel_size)) return true;
-=======
+
     if ((! rseg.genome_align().empty()) &&
         (! rseg.genome_align().is_overmax(max_indel_size))) return true;
 
     BOOST_FOREACH(const contig_align_t::value_type& calign, rseg.contig_align()) {
         if (! calign.second.is_overmax(max_indel_size)) return true;
->>>>>>> 84690229
     }
     return false;
 }
@@ -158,27 +151,15 @@
     const read_segment& rseg(*this);
     const unsigned rs(rseg.read_size());
 
-<<<<<<< HEAD
     if(! rseg.genome_align().empty()) {
-=======
-    if (! rseg.genome_align().empty()) {
->>>>>>> 84690229
         const ALIGNPATH::path_t path(rseg.genome_align().path);
         if (is_apath_invalid(path,rs) ||
             is_apath_starling_invalid(path)) return false;
     }
-
-<<<<<<< HEAD
-    BOOST_FOREACH(const contig_align_t::value_type& calign, rseg.contig_align()){
-        const ALIGNPATH::path_t path(calign.second.path);
-        if(is_apath_invalid(path,rs) ||
-           is_apath_starling_invalid(path)) return false;
-=======
     BOOST_FOREACH(const contig_align_t::value_type& calign, rseg.contig_align()) {
         const ALIGNPATH::path_t path(calign.second.path);
         if (is_apath_invalid(path,rs) ||
             is_apath_starling_invalid(path)) return false;
->>>>>>> 84690229
     }
     return true;
 }
@@ -188,12 +169,7 @@
 void
 short_report(std::ostream& os,
              const read_segment& rseg) {
-
-<<<<<<< HEAD
     if(! rseg.genome_align().empty()) os << "GENOME " << rseg.genome_align();
-=======
-    if (! rseg.genome_align().empty()) os << "GENOME " << rseg.genome_align();
->>>>>>> 84690229
     os << "is_realigned? " << rseg.is_realigned << "\n";
     if (rseg.is_realigned) {
         //os << "REALIGN_path_log_lhood: " << rseg.realign_path_lnp << "\n";
