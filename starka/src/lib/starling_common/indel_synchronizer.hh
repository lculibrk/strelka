--- conflicted
+++ resolved
@@ -118,11 +118,7 @@
                        const indel_key& ik,
                        const indel_data& id) const {
 
-<<<<<<< HEAD
         if(! id.status.is_candidate_indel_cached) {
-=======
-        if (! id.status.is_candidate_indel_cached) {
->>>>>>> 84690229
             is_candidate_indel_int(opt,ik,id);
         }
         return id.status.is_candidate_indel;
