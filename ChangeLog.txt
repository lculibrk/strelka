<<<<<<< HEAD
v2.6.0
- STREL-163 Update germline EVS model training with ambiguous call handling
- STREL-122/STARKA-454 Updated somatic scoring model, integrate somatic indel EVS model
- STREL-175 restore somatic callability tract
- STREL-155 determine indel candidacy in active regions
- STREL-75 fix sample limit in pedicure
- STREL-118 relax MMDF using short haplotyping
v2.5.0
- STREL-138 adjust indel theta based on hpol context in germline model
- STREL-124 integrate new RF scoring model for germline variants
- STREL-128 correctly call overlapping same pos/same length insertions
=======
- STARKA-371 enforce indel normalization on vcf input
>>>>>>> c7c37b29
- STARKA-372 prototype RNA-Seq support
- STREL-50 add active region detection and short haplotype enumeration
- STREL-103 add new diplotype model for germline indels
- STREL-111 Updated somatic EVS model to support liquid tumor and bwamem bams
- STREL-116 fix germline MQ/MQ0, EVS feature norm, add new EVS dev features
- STREL-104 provide corrected germline MQ/MQ0, EVS feature norm and exome support
- STREL-101 update to simplified log-linear indel error rates
- STREL-97 use EVSF field to report all variant scoring features for germline model
- STREL-47 add new basecall error estimator
- STREL-54 fix realignment tree pruning
- STREL-33 add method docs for the new somatic scoring model
- STREL-49 Liquid tumor EVS cut-off retuning
- PED-42 Filtering model for SNV and Indels, De novo filter tunning, Better indel overlap handeling
- STREL-18 add new indel error estimator
- STREL-46 fix ALT matches REF error in somatic SNV output
- STREL-43 add new hts file stream merger
- STREL 32 left-shift/standardize input alignment records
- STARKA-403 change somatic SNV/indel scoring model for liquid tumor support
- STREL-36 fix indel breakend support test
- STREL-29 fix edge-case handling of overlapping indel candidate/forcedGT input
- STREL-27 refactor indel candidacy to uniformly test all indel types
- STREL-24 fix off-by-one error in test leading to extra candidate indel noise
- STARKA-388 add ADF/ADR tags to gVCF output
- STARKA-393 stabilize forced long del genotyping in gVCF aggregator 
- STARKA-351 reorg all strelka documentation
- PED-33 Forced outputs of SNVs for pedicure workflow
- STARKA-310 train somatic EVS model from features in VCF output
- STARKA-369 add option to keep all temp files to support workflow debug
- STARKA-350 more accurate runtime instrumentation for diploid gVCF workflow
- PED-48 bcftools compatibility in VCF, better sample naming
- STARKA-335 restore breakend filters for germline gVCF output
- PED Multi-sample calling introduced for SNVs and Indel + PL field added (tickets PED10-19)
- STARKA-317 Enable CRAM input, improve per-chrom depth estimation 
- STARKA-306 fix rare chunk size boundary defect in RangeMap
- STARKA-323 refactor STARKA-293 to allow reuse of general accelerated binom
test
- STARKA-297 adjust somatic EVS model for exome data
- STARKA-293 remove count and frequency cutoffs for non-STR indels, replace with statistical test
- STARKA-305 add simple germline SNV calling site simulator
- STARKA-302 add feature verification for file-based scoring models
- STARKA-298 enable fully automated empirical scoring model training and test
cycle for SNVs
- STARKA-296 add somatic indel empirical scoring model
- STARKA-260 add additional somatic indel features
- STARKA-275 prevent phaser from causing memory exaustion for amplicon input
- STARKA-279 prevent rare vcf syntax error in gVCF when ALT is repeated
- STARKA-284 update license to GPLv3
- WGSW-765 Failed SNV phasing if any of the original SNVs are not represented
  in the most common alleles
- STARKA-241 turned on binom indel error model in starling and strelka
v2.4.3
- STAR-66 Correct GT reported for ALT alleles at forced-output sites in
  continuous vf mode from "1/1" to "0/1" as appropriate.
- WGSW-724 Do not print PLs for homref sites
v2.4.2
- STAR-65 Take the minimum GQ/GQX when overlapping indels
- STAR-64 Output forced indels & SNPs in continuous calling mode. Modify
  output of GQX to be per-call, not per-site. Fix flushing of compressed blocks
  at end of processed region
- WGSW-714 fix PLs not printed at nonref site
- STAR-60 Update codon phaser to correctly handle interaction between GT and
  alleles that are dropped due to low phasing support.
- WGSW-711 Make inclusion of phasing-related headers conditional
v2.4.1
- STAR-62 fix setting vqsrModelName on --exome
v2.4.0
- STARKA-257 remap somatic SVN VQSR scores
- STARKA-254 Add PL values for germline SNV and indel calls
- STAR-54 Do not output homref call in continuous mode if the site has
  alt alleles
- STAR-55 Make GT of block compressed areas with overlapping deletions "0"
v2.3.14
- STAR-16 Continuous variant frequency calling (a.k.a. somatic)
- TNW-371 Set MQ to 0 at forced calls with no coverage
- STARKA-250 Remove hpol and ihpol indel filters
- STAR-46 Don't block-compress forced GT SNVs in regions of no coverage
- STARKA-249 Fix minor issue with somatic indel prior
- STARKA-248 tolerate reference allele insert/delete alignments in read input
- STARKA-237 new format for scoring and indel models
- STARKA-239 update strelka VQSR and parameters for higher recall
v2.3.13
- STAR-34: When SNVs are not phased due to low read depth (<10), add
Unphased to INFO field
- STAR-42: Support forced-output SNVs in the forced-output VCF.
v2.3.12
- STAR-32: Trigger phasing of SNVs if an indel is encountered within the phasing interval.
- STAR-14: Add --targeted-regions-bed parameter to Starling for flagging OffTarget positions. Also
  added --targetRegions to the python workflow wrapper.
- Apply SiteConflict filter to block-compressed areas that overlap a filtered indel. This was a
  side-effect of a restructuring of the code, but was deemed to be more correct than the previous behavior.
v2.3.11
- Modify workflow generation to remove use of reflection
v2.3.10
- STARKA-234: make --exome flag affect indel-error-model, scoring-model and indel-ref-error-factor arguments to starling
- WGSW-357 ensure that ploidy conflict filter is consistently applied for all
records with no coverage/unknown genotype
v2.3.9
- STARKA-231 correct codon phasing for insertions/small-fragments within the
phasing range
v2.3.8
- STARKA-227 Wrong Qscore value reported as GQX in overlapping indels
- STARKA-226 codon phaser does not account for read N-trimming
- WGSW-370 - force overlapping indels to use the same scoring model. If either is a complex indel (i.e. contains both an insertion and a deletion), then both uise the default model. Otherwise, both use the VQSR model, if enabled.
- WGSW-358 - Make homref calls (GT=0/0) use the default model, not VQSR. This includes clinical indels/forced output.
v2.3.7
- Fix VCF version labels
- STARKA-221 remove non-vqsr depth filter labels in strelka somatic snv vcf
v2.3.6
- STARKA-222 enable partial win32 build/visual studio development
- WGSW-293, WGSW-297 re-update germline VQSR cutoffs to reduce trio conflicts
- STARKA-220 improve build system versioning
- STARKA-217 adjust codon phaser to match read and basecall filtration of
non-phased variants, and align phased candidates near indels correctly
- STARKA-191 add denovo calling model for parent/child trios
v2.3.5
- WGSW-293, WGSW-297 update germline VQSR cutoffs to decrease excessive het/hom ratios, and hopefully reduce trio conflicts
- STARKA-211 filter low-confidence het snp candidates from codon phaser input,
changing phased block composition.
- STARKA-214 fix vcf and bed concat for very high contig counts, including human ref w/ decoys
- STARKA-215 roll back STARKA-198 (due to trio conflict elevation and anomolous gVCF records)
- STARKA-210 fix very low frequency realigner assertion on contig edges
v2.3.4
- STARKA-204 remove inconsistent filters at homref sites
- STARKA-196 fix nocompress sites in empty regions
v2.3.3
- STARKA-202 limit total read buffer size to prevent ultra-high depth memory exhuastion
- STARKA-201 set memory requirements based on run context
- STARKA-198 SNP records with FILTER LowGQX and GQX>30 (when running VQSR) fixed
v2.3.2
- STARKA-190 apply VQSR to haploid regions
- Fix somatic callability track tabix index generation
v2.3.1
- STARKA-186 support CIGAR sequence match/mismatch (=/X) in input BAM
- STARKA-185 turn off somatic VQSR when exome configuration is selected for
v2.3.0
- STARKA-181 Use indel error estimates to improve indel quality computation
- Update germline indel error settings to reflect MIB defaults
- STARKA-163 Use indel error estimates to improve indel candidate selection
- STARKA-179 Provide config option for somatic callability track
- STARKA-178 Consolidate single strelka config for all aligners
- Expand random forest tree count in somatic SNV VQSR
v2.2.2
- STARKA-175 Update somatic SNV VQSR model to include MAPQ0 with improved
normalization
- STARKA-176 Prevent large deletions from locking indels outside of the
realignment buffer.
- STARKA-174 Prevent segfault due to libstdc++ bug in certain gcc versions
v2.2.1
- STARKA-170 Add "--exome" config option for starling/strelka
v2.2.0
- STARKA-166 add binomial-distribution-based allele bias predictors for Starling VQSR models
- STARKA-165 patch LOH artifact in somatic VQSR output
- STARKA-162 revise depth normalization in Starling VQSR
- STARKA-161 refine somatic VQSR settings
- STARKA-158 generalize gvcf nocompress to support regions/compression/tabix index
- STARKA-155 add ploidy specification via bedfile (supporting haploid and deleted states only_
- STARKA-151 add VQSR model trained using RefError*100 and median of chromosome means for depth normalization
- STARKA-152 add ref indel error multiplier to reduce undercalling of homozygous indels
- STARKA-148 add support for hetalt ins and del VQSR models to starling
- STARKA-149 fix Qrule/default filtering being applied even when a VQSR model is specified; also remove some special-case scoring
- STARKA-150 allow tabs as separators in scoring model (model.json) file
- Extend address sanitizer build support, improve build option checks
- STARKA-144 add initial site-noise strelka feature
- STARKA-73 add strelka noise extractor workflow
- STARKA-143 Improve runtime for high-depth centromere regions, especially for strelka
- Add starling option to always genotype indels provided in vcf
- STARKA-135 add strand bias feature
- STARKA-138 add read position features to strelka SNV output
- STARKA-136 add mapping info values to strelka SNV output
v2.1.5
- Improve VQSR depth normalization
- Add CRAM input support (still experimental pending samtools idxstats
capability for CRAM)
v2.1.4
- Turned ON DP filter for rule filters as default
- Made scoring-model a configurable option for starling pyflow
- Sync many blt_util changes with manta
- Changed scoring model names to be case insensitive, added assertion for unknown model
- Change minimum support gcc version to 4.7
- Runtime opt: reduce excessive syscalls from position based std::map's
v2.1.3
- STARKA-127 fix strelka workflow config file interface
- STARKA-128 fix build with gcc-4.9.0, remove solexa q-scores
- STARKA-125 add starling workflow and demo
v2.1.2
- STARKA-124 fix strelka overlapping indel issue
- STARKA-118 fix GSNAP alignment example: leading deletion in exon
- Rolled back elimination of min-vexp and min-mismatch-window default settings, these are again required as command-line
- Set refitted hpol indel model as default
- STARKA-113 Set parameter values according to Isis defaults
- STARKA-130 Read buffer not being cleared in certain phasing context
- STARKA-131 Codon-phasing crash when run with external indel candidates
v2.1.1
- STARKA-111 transfer full strelka workflow v1 logic into starka
- STARKA-58 Refit indel homopolymer model
- STARKA-89 LowGQX filters for no-calls in reference/depth records around indels is not se
- STARKA-91 Investigate low-depth passing hom alt calls in VQSR model
- STARKA-112 bwamem + starling 2.1 crash
v2.1
- STARKA-53 remove grouper legacy contig logic
- STARKA-29 short-range SNP phasing and arbitrary phasing window
- STARKA-57 HighRefRep should not be default rule-based filter for indels
v2.0.21
- Minor VQSR fixes
- STARKA-52 gVCF block compression filters not cleared on single record
v2.0.20
- Added VQSR for indels
- Updated VQSR model parameters
- Updated homopolymer error-model
- Modified block-compression parameters for better NextSeq compression
- Added option for providing bed-file with sites that should not be block-compressed
- STARKA-50 option to output somatic-callable bed file
v2.0.17
- STARKA-48 Fixed formatting bug for high GQX
- Header fix for adjusted Nova filters
v2.0.16
- Adjusted filters for Nova release
v2.0.15
- STARKA-47 Accept GATK-style bam indices
- STARKA-43 Accept edge indel pattern produced by freeBayes/BamLeftAlign
- STARKA-45 Filter indels greater than max indel size from candidate indel vcf
v2.0.14
- STARKA-41 Fix consensus open-break-end error
v2.0.13
- Skip BWA-mem supplementary reads
- STARKA-37 Handle Skip-Delete-Skip pattern in tophat output
- STARKA-23 Accept an input VCF file for which each alternate allele must be genotyped
- STARKA-35 Fixed 255 q-score bug for RNAseq workflow
v2.0.12
- STARKA-34 Properly handle insertions adjacent to introns
- Filter out all open-breakends from vcf output
v2.0.11
- STARKA-14 Add option to provide sample name in output VCF SAMPLE column
- VQSR features
v2.0.10
- STARKA-30 fix stability issue encounted with large indels in 2x400 reads
v2.0.9
- STARKA-32 fix handling of another complex indel on read edge
v2.0.8
- STARKA-27 correctly handle complex insert/delete indels for read edges
v2.0.7
- STARKA-12 tolerate all edge insertions/deletions
- STARKA-17 Add option to output gVCF with no block compression
- STARKA-24 fix gVCF site records to correctly inherit spanning deletion filters
v2.0.6
- Change makefile to build when cwd is not in PATH
v2.0.5
- Associated with new parent strelka workflow release, no major changes from v2.0.4
v2.0.4
- STARKA-21 Add command-line control for snv hpol filter. Set snv and indel hpol filters
off by default.
- STARKA-22 Reorganize build system around libraries, add unit test framework as
part of every build and seed framework with a few tests for each library
v2.0.3
- STARKA-16 fix gVCF output so that GT does not contain allele numbers which are
not in the ALT tag
- Add win32 compat fixes from Eric Roller
- STARKA-13 Groom CIGAR alignments on input to remove zero-length and PAD
segments
- STARKA-11 Samtools upgraded to 0.1.18 to resolve issues reported for
strelka run with long-line version of hg19 reference.
v2.0.2
- Add haplotype score option to command-line
v2.0.1
- Added command-line controls for for "R8" indel filter and strand-bias
v2.0.0
- First RC. No changes from v2.0a3
v2.0a3
- Completed gVCF output to pass vcf-validator
- added AD tags to snps and indels
- added haplotypescore but left this turned off
- added command-line controls for min-gqx,max-depth-factor and other filters/blocking thresholds
- cleaned up other final details
v2.0a2
- Bugfix: gVCF output was being written +1 past end of requested range
v2.0a1
- initial version of starling with direct gVCF output
v1.1.0
- Import all updates from starling/strelka maintained on the strelka
standalone 0.4.10 tag.
v1.0.0
- initial transfer of v1 starling/strelka from the public strelka release
branch<|MERGE_RESOLUTION|>--- conflicted
+++ resolved
@@ -1,4 +1,3 @@
-<<<<<<< HEAD
 v2.6.0
 - STREL-163 Update germline EVS model training with ambiguous call handling
 - STREL-122/STARKA-454 Updated somatic scoring model, integrate somatic indel EVS model
@@ -10,9 +9,7 @@
 - STREL-138 adjust indel theta based on hpol context in germline model
 - STREL-124 integrate new RF scoring model for germline variants
 - STREL-128 correctly call overlapping same pos/same length insertions
-=======
 - STARKA-371 enforce indel normalization on vcf input
->>>>>>> c7c37b29
 - STARKA-372 prototype RNA-Seq support
 - STREL-50 add active region detection and short haplotype enumeration
 - STREL-103 add new diplotype model for germline indels
