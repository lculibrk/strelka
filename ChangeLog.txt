<<<<<<< HEAD
- PED-42 Filtering model for SNV and Indels, De novo filter tunning, Better indel overlap
=======
- STREL-18 add new indel error estimator
- STREL-46 fix ALT matches REF error in somatic SNV output
- STREL-43 add new hts file stream merger
- STREL 32 left-shift/standardize input alignment records
- STARKA-403 change somatic SNV/indel scoring model for liquid tumor support
- STREL-36 fix indel breakend support test
- STREL-29 fix edge-case handling of overlapping indel candidate/forcedGT input
- STREL-27 refactor indel candidacy to uniformly test all indel types
- STREL-24 fix off-by-one error in test leading to extra candidate indel noise
>>>>>>> 358534c2
- STARKA-388 add ADF/ADR tags to gVCF output
- STARKA-393 stabilize forced long del genotyping in gVCF aggregator 
- STARKA-351 reorg all strelka documentation
- PED-33 Forced outputs of SNVs for pedicure workflow
- STARKA-310 train somatic EVS model from features in VCF output
- STARKA-369 add option to keep all temp files to support workflow debug
- STARKA-350 more accurate runtime instrumentation for diploid gVCF workflow
- PED-48 bcftools compatibility in VCF, better sample naming
- STARKA-335 restore breakend filters for germline gVCF output
- PED Multi-sample calling introduced for SNVs and Indel + PL field added (tickets PED10-19)
- STARKA-317 Enable CRAM input, improve per-chrom depth estimation 
- STARKA-306 fix rare chunk size boundary defect in RangeMap
- STARKA-323 refactor STARKA-293 to allow reuse of general accelerated binom
test
- STARKA-297 adjust somatic EVS model for exome data
- STARKA-293 remove count and frequency cutoffs for non-STR indels, replace with statistical test
- STARKA-305 add simple germline SNV calling site simulator
- STARKA-302 add feature verification for file-based scoring models
- STARKA-298 enable fully automated empirical scoring model training and test
cycle for SNVs
- STARKA-296 add somatic indel empirical scoring model
- STARKA-260 add additional somatic indel features
- STARKA-275 prevent phaser from causing memory exaustion for amplicon input
- STARKA-279 prevent rare vcf syntax error in gVCF when ALT is repeated
- STARKA-284 update license to GPLv3
- WGSW-765 Failed SNV phasing if any of the original SNVs are not represented
  in the most common alleles
- STARKA-241 turned on binom indel error model in starling and strelka
v2.4.3
- STAR-66 Correct GT reported for ALT alleles at forced-output sites in
  continuous vf mode from "1/1" to "0/1" as appropriate.
- WGSW-724 Do not print PLs for homref sites
v2.4.2
- STAR-65 Take the minimum GQ/GQX when overlapping indels
- STAR-64 Output forced indels & SNPs in continuous calling mode. Modify
  output of GQX to be per-call, not per-site. Fix flushing of compressed blocks
  at end of processed region
- WGSW-714 fix PLs not printed at nonref site
- STAR-60 Update codon phaser to correctly handle interaction between GT and
  alleles that are dropped due to low phasing support.
- WGSW-711 Make inclusion of phasing-related headers conditional
v2.4.1
- STAR-62 fix setting vqsrModelName on --exome
v2.4.0
- STARKA-257 remap somatic SVN VQSR scores
- STARKA-254 Add PL values for germline SNV and indel calls
- STAR-54 Do not output homref call in continuous mode if the site has
  alt alleles
- STAR-55 Make GT of block compressed areas with overlapping deletions "0"
v2.3.14
- STAR-16 Continuous variant frequency calling (a.k.a. somatic)
- TNW-371 Set MQ to 0 at forced calls with no coverage
- STARKA-250 Remove hpol and ihpol indel filters
- STAR-46 Don't block-compress forced GT SNVs in regions of no coverage
- STARKA-249 Fix minor issue with somatic indel prior
- STARKA-248 tolerate reference allele insert/delete alignments in read input
- STARKA-237 new format for scoring and indel models
- STARKA-239 update strelka VQSR and parameters for higher recall
v2.3.13
- STAR-34: When SNVs are not phased due to low read depth (<10), add
Unphased to INFO field
- STAR-42: Support forced-output SNVs in the forced-output VCF.
v2.3.12
- STAR-32: Trigger phasing of SNVs if an indel is encountered within the phasing interval.
- STAR-14: Add --targeted-regions-bed parameter to Starling for flagging OffTarget positions. Also
  added --targetRegions to the python workflow wrapper.
- Apply SiteConflict filter to block-compressed areas that overlap a filtered indel. This was a
  side-effect of a restructuring of the code, but was deemed to be more correct than the previous behavior.
v2.3.11
- Modify workflow generation to remove use of reflection
v2.3.10
- STARKA-234: make --exome flag affect indel-error-model, scoring-model and indel-ref-error-factor arguments to starling
- WGSW-357 ensure that ploidy conflict filter is consistently applied for all
records with no coverage/unknown genotype
v2.3.9
- STARKA-231 correct codon phasing for insertions/small-fragments within the
phasing range
v2.3.8
- STARKA-227 Wrong Qscore value reported as GQX in overlapping indels
- STARKA-226 codon phaser does not account for read N-trimming
- WGSW-370 - force overlapping indels to use the same scoring model. If either is a complex indel (i.e. contains both an insertion and a deletion), then both uise the default model. Otherwise, both use the VQSR model, if enabled.
- WGSW-358 - Make homref calls (GT=0/0) use the default model, not VQSR. This includes clinical indels/forced output.
v2.3.7
- Fix VCF version labels
- STARKA-221 remove non-vqsr depth filter labels in strelka somatic snv vcf
v2.3.6
- STARKA-222 enable partial win32 build/visual studio development
- WGSW-293, WGSW-297 re-update germline VQSR cutoffs to reduce trio conflicts
- STARKA-220 improve build system versioning
- STARKA-217 adjust codon phaser to match read and basecall filtration of
non-phased variants, and align phased candidates near indels correctly
- STARKA-191 add denovo calling model for parent/child trios
v2.3.5
- WGSW-293, WGSW-297 update germline VQSR cutoffs to decrease excessive het/hom ratios, and hopefully reduce trio conflicts
- STARKA-211 filter low-confidence het snp candidates from codon phaser input,
changing phased block composition.
- STARKA-214 fix vcf and bed concat for very high contig counts, including human ref w/ decoys
- STARKA-215 roll back STARKA-198 (due to trio conflict elevation and anomolous gVCF records)
- STARKA-210 fix very low frequency realigner assertion on contig edges
v2.3.4
- STARKA-204 remove inconsistent filters at homref sites
- STARKA-196 fix nocompress sites in empty regions
v2.3.3
- STARKA-202 limit total read buffer size to prevent ultra-high depth memory exhuastion
- STARKA-201 set memory requirements based on run context
- STARKA-198 SNP records with FILTER LowGQX and GQX>30 (when running VQSR) fixed
v2.3.2
- STARKA-190 apply VQSR to haploid regions
- Fix somatic callability track tabix index generation
v2.3.1
- STARKA-186 support CIGAR sequence match/mismatch (=/X) in input BAM
- STARKA-185 turn off somatic VQSR when exome configuration is selected for
v2.3.0
- STARKA-181 Use indel error estimates to improve indel quality computation
- Update germline indel error settings to reflect MIB defaults
- STARKA-163 Use indel error estimates to improve indel candidate selection
- STARKA-179 Provide config option for somatic callability track
- STARKA-178 Consolidate single strelka config for all aligners
- Expand random forest tree count in somatic SNV VQSR
v2.2.2
- STARKA-175 Update somatic SNV VQSR model to include MAPQ0 with improved
normalization
- STARKA-176 Prevent large deletions from locking indels outside of the
realignment buffer.
- STARKA-174 Prevent segfault due to libstdc++ bug in certain gcc versions
v2.2.1
- STARKA-170 Add "--exome" config option for starling/strelka
v2.2.0
- STARKA-166 add binomial-distribution-based allele bias predictors for Starling VQSR models
- STARKA-165 patch LOH artifact in somatic VQSR output
- STARKA-162 revise depth normalization in Starling VQSR
- STARKA-161 refine somatic VQSR settings
- STARKA-158 generalize gvcf nocompress to support regions/compression/tabix index
- STARKA-155 add ploidy specification via bedfile (supporting haploid and deleted states only_
- STARKA-151 add VQSR model trained using RefError*100 and median of chromosome means for depth normalization
- STARKA-152 add ref indel error multiplier to reduce undercalling of homozygous indels
- STARKA-148 add support for hetalt ins and del VQSR models to starling
- STARKA-149 fix Qrule/default filtering being applied even when a VQSR model is specified; also remove some special-case scoring
- STARKA-150 allow tabs as separators in scoring model (model.json) file
- Extend address sanitizer build support, improve build option checks
- STARKA-144 add initial site-noise strelka feature
- STARKA-73 add strelka noise extractor workflow
- STARKA-143 Improve runtime for high-depth centromere regions, especially for strelka
- Add starling option to always genotype indels provided in vcf
- STARKA-135 add strand bias feature
- STARKA-138 add read position features to strelka SNV output
- STARKA-136 add mapping info values to strelka SNV output
v2.1.5
- Improve VQSR depth normalization
- Add CRAM input support (still experimental pending samtools idxstats
capability for CRAM)
v2.1.4
- Turned ON DP filter for rule filters as default
- Made scoring-model a configurable option for starling pyflow
- Sync many blt_util changes with manta
- Changed scoring model names to be case insensitive, added assertion for unknown model
- Change minimum support gcc version to 4.7
- Runtime opt: reduce excessive syscalls from position based std::map's
v2.1.3
- STARKA-127 fix strelka workflow config file interface
- STARKA-128 fix build with gcc-4.9.0, remove solexa q-scores
- STARKA-125 add starling workflow and demo
v2.1.2
- STARKA-124 fix strelka overlapping indel issue
- STARKA-118 fix GSNAP alignment example: leading deletion in exon
- Rolled back elimination of min-vexp and min-mismatch-window default settings, these are again required as command-line
- Set refitted hpol indel model as default
- STARKA-113 Set parameter values according to Isis defaults
- STARKA-130 Read buffer not being cleared in certain phasing context
- STARKA-131 Codon-phasing crash when run with external indel candidates
v2.1.1
- STARKA-111 transfer full strelka workflow v1 logic into starka
- STARKA-58 Refit indel homopolymer model
- STARKA-89 LowGQX filters for no-calls in reference/depth records around indels is not se
- STARKA-91 Investigate low-depth passing hom alt calls in VQSR model
- STARKA-112 bwamem + starling 2.1 crash
v2.1
- STARKA-53 remove grouper legacy contig logic
- STARKA-29 short-range SNP phasing and arbitrary phasing window
- STARKA-57 HighRefRep should not be default rule-based filter for indels
v2.0.21
- Minor VQSR fixes
- STARKA-52 gVCF block compression filters not cleared on single record
v2.0.20
- Added VQSR for indels
- Updated VQSR model parameters
- Updated homopolymer error-model
- Modified block-compression parameters for better NextSeq compression
- Added option for providing bed-file with sites that should not be block-compressed
- STARKA-50 option to output somatic-callable bed file
v2.0.17
- STARKA-48 Fixed formatting bug for high GQX
- Header fix for adjusted Nova filters
v2.0.16
- Adjusted filters for Nova release
v2.0.15
- STARKA-47 Accept GATK-style bam indices
- STARKA-43 Accept edge indel pattern produced by freeBayes/BamLeftAlign
- STARKA-45 Filter indels greater than max indel size from candidate indel vcf
v2.0.14
- STARKA-41 Fix consensus open-break-end error
v2.0.13
- Skip BWA-mem supplementary reads
- STARKA-37 Handle Skip-Delete-Skip pattern in tophat output
- STARKA-23 Accept an input VCF file for which each alternate allele must be genotyped
- STARKA-35 Fixed 255 q-score bug for RNAseq workflow
v2.0.12
- STARKA-34 Properly handle insertions adjacent to introns
- Filter out all open-breakends from vcf output
v2.0.11
- STARKA-14 Add option to provide sample name in output VCF SAMPLE column
- VQSR features
v2.0.10
- STARKA-30 fix stability issue encounted with large indels in 2x400 reads
v2.0.9
- STARKA-32 fix handling of another complex indel on read edge
v2.0.8
- STARKA-27 correctly handle complex insert/delete indels for read edges
v2.0.7
- STARKA-12 tolerate all edge insertions/deletions
- STARKA-17 Add option to output gVCF with no block compression
- STARKA-24 fix gVCF site records to correctly inherit spanning deletion filters
v2.0.6
- Change makefile to build when cwd is not in PATH
v2.0.5
- Associated with new parent strelka workflow release, no major changes from v2.0.4
v2.0.4
- STARKA-21 Add command-line control for snv hpol filter. Set snv and indel hpol filters
off by default.
- STARKA-22 Reorganize build system around libraries, add unit test framework as
part of every build and seed framework with a few tests for each library
v2.0.3
- STARKA-16 fix gVCF output so that GT does not contain allele numbers which are
not in the ALT tag
- Add win32 compat fixes from Eric Roller
- STARKA-13 Groom CIGAR alignments on input to remove zero-length and PAD
segments
- STARKA-11 Samtools upgraded to 0.1.18 to resolve issues reported for
strelka run with long-line version of hg19 reference.
v2.0.2
- Add haplotype score option to command-line
v2.0.1
- Added command-line controls for for "R8" indel filter and strand-bias
v2.0.0
- First RC. No changes from v2.0a3
v2.0a3
- Completed gVCF output to pass vcf-validator
- added AD tags to snps and indels
- added haplotypescore but left this turned off
- added command-line controls for min-gqx,max-depth-factor and other filters/blocking thresholds
- cleaned up other final details
v2.0a2
- Bugfix: gVCF output was being written +1 past end of requested range
v2.0a1
- initial version of starling with direct gVCF output
v1.1.0
- Import all updates from starling/strelka maintained on the strelka
standalone 0.4.10 tag.
v1.0.0
- initial transfer of v1 starling/strelka from the public strelka release
branch<|MERGE_RESOLUTION|>--- conflicted
+++ resolved
@@ -1,6 +1,4 @@
-<<<<<<< HEAD
-- PED-42 Filtering model for SNV and Indels, De novo filter tunning, Better indel overlap
-=======
+- PED-42 Filtering model for SNV and Indels, De novo filter tunning, Better indel overlap handeling
 - STREL-18 add new indel error estimator
 - STREL-46 fix ALT matches REF error in somatic SNV output
 - STREL-43 add new hts file stream merger
@@ -10,7 +8,6 @@
 - STREL-29 fix edge-case handling of overlapping indel candidate/forcedGT input
 - STREL-27 refactor indel candidacy to uniformly test all indel types
 - STREL-24 fix off-by-one error in test leading to extra candidate indel noise
->>>>>>> 358534c2
 - STARKA-388 add ADF/ADR tags to gVCF output
 - STARKA-393 stabilize forced long del genotyping in gVCF aggregator 
 - STARKA-351 reorg all strelka documentation
