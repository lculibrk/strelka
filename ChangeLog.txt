--- conflicted
+++ resolved
@@ -1,11 +1,8 @@
-<<<<<<< HEAD
+- STARKA-403 charged somatic SNV/indel scoring model for liquid tumor support
 - STREL-36 fix indel breakend support test
 - STREL-29 fix edge-case handling of overlapping indel candidate/forcedGT input
 - STREL-27 refactor indel candidacy to uniformly test all indel types
 - STREL-24 fix off-by-one error in test leading to extra candidate indel noise
-=======
-- STARKA-403 charged somatic SNV/indel scoring model for liquid tumor support
->>>>>>> bec7e1ed
 - STARKA-388 add ADF/ADR tags to gVCF output
 - STARKA-393 stabilize forced long del genotyping in gVCF aggregator 
 - STARKA-351 reorg all strelka documentation
