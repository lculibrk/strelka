--- conflicted
+++ resolved
@@ -1,8 +1,5 @@
-<<<<<<< HEAD
 - STARKA-293 remove count and frequency cutoffs for non-STR indels, replace with statistical test
-=======
 - STARKA-305 add simple germline SNV calling site simulator
->>>>>>> 42b66608
 - STARKA-302 add feature verification for file-based scoring models
 - STARKA-298 enable fully automated empirical scoring model training and test
 cycle for SNVs
