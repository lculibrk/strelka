--- conflicted
+++ resolved
@@ -1,9 +1,6 @@
-<<<<<<< HEAD
 - STARKA-234: make --exome flag affect indel-error-model, scoring-model and indel-ref-error-factor arguments to starling
-=======
 - WGSW-357 ensure that ploidy conflict filter is consistently applied for all
 records with no coverage/unknown genotype
->>>>>>> aeb52afc
 v2.3.9
 - STARKA-231 correct codon phasing for insertions/small-fragments within the
 phasing range
