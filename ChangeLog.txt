<<<<<<< HEAD
v2.4.2
- STAR-65 Take the minimum GQ/GQX when overlapping indels
=======
- STAR-64 Output forced indels & SNPs in continuous calling mode. Modify
  output of GQX to be per-call, not per-site. Fix flushing of compressed blocks
  at end of processed region
>>>>>>> 049cb88c
- WGSW-714 fix PLs not printed at nonref site
- STAR-60 Update codon phaser to correctly handle interaction between GT and
  alleles that are dropped due to low phasing support.
- WGSW-711 Make inclusion of phasing-related headers conditional
v2.4.1
- STAR-62 fix setting vqsrModelName on --exome
v2.4.0
- STARKA-257 remap somatic SVN VQSR scores
- STARKA-254 Add PL values for germline SNV and indel calls
- STAR-54 Do not output homref call in continuous mode if the site has
  alt alleles
- STAR-55 Make GT of block compressed areas with overlapping deletions "0"
v2.3.14
- STAR-16 Continuous variant frequency calling (a.k.a. somatic)
- TNW-371 Set MQ to 0 at forced calls with no coverage
- STARKA-250 Remove hpol and ihpol indel filters
- STAR-46 Don't block-compress forced GT SNVs in regions of no coverage
- STARKA-249 Fix minor issue with somatic indel prior
- STARKA-248 tolerate reference allele insert/delete alignments in read input
- STARKA-237 new format for scoring and indel models
- STARKA-239 update strelka VQSR and parameters for higher recall
v2.3.13
- STAR-34: When SNVs are not phased due to low read depth (<10), add
Unphased to INFO field
- STAR-42: Support forced-output SNVs in the forced-output VCF.
v2.3.12
- STAR-32: Trigger phasing of SNVs if an indel is encountered within the phasing interval.
- STAR-14: Add --targeted-regions-bed parameter to Starling for flagging OffTarget positions. Also
  added --targetRegions to the python workflow wrapper.
- Apply SiteConflict filter to block-compressed areas that overlap a filtered indel. This was a 
  side-effect of a restructuring of the code, but was deemed to be more correct than the previous behavior.
v2.3.11
- Modify workflow generation to remove use of reflection
v2.3.10
- STARKA-234: make --exome flag affect indel-error-model, scoring-model and indel-ref-error-factor arguments to starling
- WGSW-357 ensure that ploidy conflict filter is consistently applied for all
records with no coverage/unknown genotype
v2.3.9
- STARKA-231 correct codon phasing for insertions/small-fragments within the
phasing range
v2.3.8
- STARKA-227 Wrong Qscore value reported as GQX in overlapping indels
- STARKA-226 codon phaser does not account for read N-trimming
- WGSW-370 - force overlapping indels to use the same scoring model. If either is a complex indel (i.e. contains both an insertion and a deletion), then both uise the default model. Otherwise, both use the VQSR model, if enabled.
- WGSW-358 - Make homref calls (GT=0/0) use the default model, not VQSR. This includes clinical indels/forced output.
v2.3.7
- Fix VCF version labels
- STARKA-221 remove non-vqsr depth filter labels in strelka somatic snv vcf
v2.3.6
- STARKA-222 enable partial win32 build/visual studio development
- WGSW-293, WGSW-297 re-update germline VQSR cutoffs to reduce trio conflicts
- STARKA-220 improve build system versioning
- STARKA-217 adjust codon phaser to match read and basecall filtration of
non-phased variants, and align phased candidates near indels correctly
- STARKA-191 add denovo calling model for parent/child trios
v2.3.5
- WGSW-293, WGSW-297 update germline VQSR cutoffs to decrease excessive het/hom ratios, and hopefully reduce trio conflicts
- STARKA-211 filter low-confidence het snp candidates from codon phaser input,
changing phased block composition.
- STARKA-214 fix vcf and bed concat for very high contig counts, including human ref w/ decoys
- STARKA-215 roll back STARKA-198 (due to trio conflict elevation and anomolous gVCF records)
- STARKA-210 fix very low frequency realigner assertion on contig edges
v2.3.4
- STARKA-204 remove inconsistent filters at homref sites
- STARKA-196 fix nocompress sites in empty regions
v2.3.3
- STARKA-202 limit total read buffer size to prevent ultra-high depth memory exhuastion
- STARKA-201 set memory requirements based on run context
- STARKA-198 SNP records with FILTER LowGQX and GQX>30 (when running VQSR) fixed
v2.3.2
- STARKA-190 apply VQSR to haploid regions
- Fix somatic callability track tabix index generation
v2.3.1
- STARKA-186 support CIGAR sequence match/mismatch (=/X) in input BAM
- STARKA-185 turn off somatic VQSR when exome configuration is selected for
v2.3.0
- STARKA-181 Use indel error estimates to improve indel quality computation
- Update germline indel error settings to reflect MIB defaults
- STARKA-163 Use indel error estimates to improve indel candidate selection
- STARKA-179 Provide config option for somatic callability track 
- STARKA-178 Consolidate single strelka config for all aligners
- Expand random forest tree count in somatic SNV VQSR
v2.2.2
- STARKA-175 Update somatic SNV VQSR model to include MAPQ0 with improved
normalization
- STARKA-176 Prevent large deletions from locking indels outside of the 
realignment buffer.
- STARKA-174 Prevent segfault due to libstdc++ bug in certain gcc versions 
v2.2.1
- STARKA-170 Add "--exome" config option for starling/strelka
v2.2.0
- STARKA-166 add binomial-distribution-based allele bias predictors for Starling VQSR models
- STARKA-165 patch LOH artifact in somatic VQSR output
- STARKA-162 revise depth normalization in Starling VQSR
- STARKA-161 refine somatic VQSR settings
- STARKA-158 generalize gvcf nocompress to support regions/compression/tabix index
- STARKA-155 add ploidy specification via bedfile (supporting haploid and deleted states only_
- STARKA-151 add VQSR model trained using RefError*100 and median of chromosome means for depth normalization
- STARKA-152 add ref indel error multiplier to reduce undercalling of homozygous indels
- STARKA-148 add support for hetalt ins and del VQSR models to starling
- STARKA-149 fix Qrule/default filtering being applied even when a VQSR model is specified; also remove some special-case scoring
- STARKA-150 allow tabs as separators in scoring model (model.json) file
- Extend address sanitizer build support, improve build option checks
- STARKA-144 add initial site-noise strelka feature
- STARKA-73 add strelka noise extractor workflow
- STARKA-143 Improve runtime for high-depth centromere regions, especially for strelka
- Add starling option to always genotype indels provided in vcf
- STARKA-135 add strand bias feature
- STARKA-138 add read position features to strelka SNV output
- STARKA-136 add mapping info values to strelka SNV output
v2.1.5
- Improve VQSR depth normalization
- Add CRAM input support (still experimental pending samtools idxstats
capability for CRAM)
v2.1.4
- Turned ON DP filter for rule filters as default
- Made scoring-model a configurable option for starling pyflow
- Sync many blt_util changes with manta
- Changed scoring model names to be case insensitive, added assertion for unknown model
- Change minimum support gcc version to 4.7
- Runtime opt: reduce excessive syscalls from position based std::map's
v2.1.3
- STARKA-127 fix strelka workflow config file interface
- STARKA-128 fix build with gcc-4.9.0, remove solexa q-scores
- STARKA-125 add starling workflow and demo
v2.1.2
- STARKA-124 fix strelka overlapping indel issue
- STARKA-118 fix GSNAP alignment example: leading deletion in exon
- Rolled back elimination of min-vexp and min-mismatch-window default settings, these are again required as command-line 
- Set refitted hpol indel model as default
- STARKA-113 Set parameter values according to Isis defaults
- STARKA-130 Read buffer not being cleared in certain phasing context
- STARKA-131 Codon-phasing crash when run with external indel candidates
v2.1.1
- STARKA-111 transfer full strelka workflow v1 logic into starka
- STARKA-58 Refit indel homopolymer model
- STARKA-89 LowGQX filters for no-calls in reference/depth records around indels is not se
- STARKA-91 Investigate low-depth passing hom alt calls in VQSR model
- STARKA-112 bwamem + starling 2.1 crash
v2.1
- STARKA-53 remove grouper legacy contig logic
- STARKA-29 short-range SNP phasing and arbitrary phasing window
- STARKA-57 HighRefRep should not be default rule-based filter for indels
v2.0.21
- Minor VQSR fixes
- STARKA-52 gVCF block compression filters not cleared on single record 
v2.0.20
- Added VQSR for indels
- Updated VQSR model parameters
- Updated homopolymer error-model
- Modified block-compression parameters for better NextSeq compression 
- Added option for providing bed-file with sites that should not be block-compressed 
- STARKA-50 option to output somatic-callable bed file
v2.0.17
- STARKA-48 Fixed formatting bug for high GQX 
- Header fix for adjusted Nova filters
v2.0.16
- Adjusted filters for Nova release
v2.0.15
- STARKA-47 Accept GATK-style bam indices
- STARKA-43 Accept edge indel pattern produced by freeBayes/BamLeftAlign
- STARKA-45 Filter indels greater than max indel size from candidate indel vcf 
v2.0.14
- STARKA-41 Fix consensus open-break-end error
v2.0.13
- Skip BWA-mem supplementary reads
- STARKA-37 Handle Skip-Delete-Skip pattern in tophat output
- STARKA-23 Accept an input VCF file for which each alternate allele must be genotyped
- STARKA-35 Fixed 255 q-score bug for RNAseq workflow
v2.0.12
- STARKA-34 Properly handle insertions adjacent to introns
- Filter out all open-breakends from vcf output
v2.0.11
- STARKA-14 Add option to provide sample name in output VCF SAMPLE column
- VQSR features
v2.0.10
- STARKA-30 fix stability issue encounted with large indels in 2x400 reads
v2.0.9
- STARKA-32 fix handling of another complex indel on read edge
v2.0.8
- STARKA-27 correctly handle complex insert/delete indels for read edges
v2.0.7
- STARKA-12 tolerate all edge insertions/deletions
- STARKA-17 Add option to output gVCF with no block compression
- STARKA-24 fix gVCF site records to correctly inherit spanning deletion filters
v2.0.6
- Change makefile to build when cwd is not in PATH
v2.0.5
- Associated with new parent strelka workflow release, no major changes from v2.0.4
v2.0.4
- STARKA-21 Add command-line control for snv hpol filter. Set snv and indel hpol filters
off by default.
- STARKA-22 Reorganize build system around libraries, add unit test framework as
part of every build and seed framework with a few tests for each library
v2.0.3
- STARKA-16 fix gVCF output so that GT does not contain allele numbers which are
not in the ALT tag
- Add win32 compat fixes from Eric Roller
- STARKA-13 Groom CIGAR alignments on input to remove zero-length and PAD
segments
- STARKA-11 Samtools upgraded to 0.1.18 to resolve issues reported for 
strelka run with long-line version of hg19 reference.
v2.0.2
- Add haplotype score option to command-line
v2.0.1
- Added command-line controls for for "R8" indel filter and strand-bias
v2.0.0
- First RC. No changes from v2.0a3
v2.0a3
- Completed gVCF output to pass vcf-validator
- added AD tags to snps and indels
- added haplotypescore but left this turned off
- added command-line controls for min-gqx,max-depth-factor and other filters/blocking thresholds
- cleaned up other final details
v2.0a2
- Bugfix: gVCF output was being written +1 past end of requested range
v2.0a1
- initial version of starling with direct gVCF output
v1.1.0
- Import all updates from starling/strelka maintained on the strelka
standalone 0.4.10 tag.
v1.0.0
- initial transfer of v1 starling/strelka from the public strelka release
branch<|MERGE_RESOLUTION|>--- conflicted
+++ resolved
@@ -1,11 +1,8 @@
-<<<<<<< HEAD
 v2.4.2
 - STAR-65 Take the minimum GQ/GQX when overlapping indels
-=======
 - STAR-64 Output forced indels & SNPs in continuous calling mode. Modify
   output of GQX to be per-call, not per-site. Fix flushing of compressed blocks
   at end of processed region
->>>>>>> 049cb88c
 - WGSW-714 fix PLs not printed at nonref site
 - STAR-60 Update codon phaser to correctly handle interaction between GT and
   alleles that are dropped due to low phasing support.
