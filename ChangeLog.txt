--- conflicted
+++ resolved
@@ -1,9 +1,6 @@
-<<<<<<< HEAD
 - STREL-553 Standardize somatic EVS features
-=======
 - STREL-564 Add filter preventing low depth PASS calls
 - STREL-567 Change readConfidentSupportThreshold to 0.51 
->>>>>>> 8d9cca11
 - STREL-524 Retrain germline EVS
 - STREL-519 Fix callRegions option thread utilization
 - STREL-459 Retain optimal soft-clipping for RNA analysis
